--- conflicted
+++ resolved
@@ -30,9 +30,8 @@
 import cnr_utils
 from manager_util import *
 
-<<<<<<< HEAD
-
-version_code = [2, 48, 1]
+
+version_code = [2, 48, 4]
 version_str = f"V{version_code[0]}.{version_code[1]}" + (f'.{version_code[2]}' if len(version_code) > 2 else '')
 
 
@@ -53,10 +52,6 @@
                     file.write(chunk)
     else:
         raise Exception(f"Failed to download file from {url}")
-=======
-version = [2, 48, 4]
-version_str = f"V{version[0]}.{version[1]}" + (f'.{version[2]}' if len(version) > 2 else '')
->>>>>>> 55cb4c3d
 
 
 custom_nodes_path = os.path.abspath(os.path.join(comfyui_manager_path, '..'))
@@ -2392,7 +2387,6 @@
     os.remove(model_path)
     return True
 
-<<<<<<< HEAD
 
 def map_to_unified_keys(json_obj):
     res = {}
@@ -2671,6 +2665,4 @@
         print("\n--------------------- ComfyUI-Manager migration notice --------------------")
         print("The following custom nodes were installed using the old management method and require migration:")
         print(", ".join(legacy_custom_nodes))
-        print("---------------------------------------------------------------------------\n")
-=======
->>>>>>> 55cb4c3d
+        print("---------------------------------------------------------------------------\n")