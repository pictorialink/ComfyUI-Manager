import json
import os
import sys
import subprocess
import re
import shutil
import configparser
import platform

import git
from git.remote import RemoteProgress
from urllib.parse import urlparse
from tqdm.auto import tqdm
import time
import yaml
import zipfile
from concurrent.futures import ThreadPoolExecutor, as_completed

orig_print = print

from rich import print
from packaging import version

import uuid

glob_path = os.path.join(os.path.dirname(__file__))  # ComfyUI-Manager/glob
sys.path.append(glob_path)

import cm_global
import cnr_utils
from manager_util import *

<<<<<<< HEAD

version_code = [3, 0]
version_str = f"V{version_code[0]}.{version_code[1]}" + (f'.{version_code[2]}' if len(version_code) > 2 else '')


DEFAULT_CHANNEL = "https://raw.githubusercontent.com/ltdrdata/ComfyUI-Manager/main"
=======
version = [2, 55, 5]
version_str = f"V{version[0]}.{version[1]}" + (f'.{version[2]}' if len(version) > 2 else '')
>>>>>>> 445affd6


custom_nodes_path = os.path.abspath(os.path.join(comfyui_manager_path, '..'))

<<<<<<< HEAD
invalid_nodes = {}


def check_invalid_nodes():
    global invalid_nodes

    try:
        import folder_paths
        node_paths = folder_paths.get_folder_paths("custom_nodes")
    except:
        try:
            sys.path.append(comfy_path)
            import folder_paths
        except:
            raise Exception(f"Invalid COMFYUI_PATH: {comfy_path}")

    def check(root):
        global invalid_nodes

        subdirs = [d for d in os.listdir(root) if os.path.isdir(os.path.join(root, d))]
        for subdir in subdirs:
            if subdir in ['.disabled', '__pycache__']:
                continue

            if '@' in subdir:
                spec = subdir.split('@')
                if spec[1] in ['unknown', 'nightly']:
                    continue

                if not os.path.exists(os.path.join(root, subdir, '.tracking')):
                    invalid_nodes[spec[0]] = os.path.join(root, subdir)

    node_paths = folder_paths.get_folder_paths("custom_nodes")
    for x in node_paths:
        check(x)

        disabled_dir = os.path.join(x, '.disabled')
        if os.path.exists(disabled_dir):
            check(disabled_dir)

    if len(invalid_nodes):
        print(f"\n-------------------- ComfyUI-Manager invalid nodes notice ----------------")
        print(f"\nNodes requiring reinstallation have been detected:\n(Directly delete the corresponding path and reinstall.)\n")

        for x in invalid_nodes.values():
            print(x)

        print("\n---------------------------------------------------------------------------\n")
=======
default_custom_nodes_path = None

def get_default_custom_nodes_path():
    global default_custom_nodes_path
    if default_custom_nodes_path is None:
        try:
            import folder_paths
            default_custom_nodes_path = folder_paths.get_folder_paths("custom_nodes")[0]
        except:
            default_custom_nodes_path = custom_nodes_path

    return default_custom_nodes_path


def get_custom_nodes_paths():
        try:
            import folder_paths
            return folder_paths.get_folder_paths("custom_nodes")
        except:
            return [custom_nodes_path]


def get_comfyui_tag():
    repo = git.Repo(comfy_path)
    try:
        return repo.git.describe('--tags')
    except:
        return None
>>>>>>> 445affd6


comfy_path = os.environ.get('COMFYUI_PATH')
if comfy_path is None:
    try:
        import folder_paths
        comfy_path = os.path.join(os.path.dirname(folder_paths.__file__))
    except:
        comfy_path = os.path.abspath(os.path.join(custom_nodes_path, '..'))

channel_list_path = os.path.join(comfyui_manager_path, 'channels.list')
config_path = os.path.join(comfyui_manager_path, "config.ini")
startup_script_path = os.path.join(comfyui_manager_path, "startup-scripts")
git_script_path = os.path.join(comfyui_manager_path, "git_helper.py")
cached_config = None
js_path = None

comfy_ui_required_revision = 1930
comfy_ui_required_commit_datetime = datetime(2024, 1, 24, 0, 0, 0)

comfy_ui_revision = "Unknown"
comfy_ui_commit_datetime = datetime(1900, 1, 1, 0, 0, 0)

channel_dict = None
channel_list = None
pip_map = None


def remap_pip_package(pkg):
    if pkg in cm_global.pip_overrides:
        res = cm_global.pip_overrides[pkg]
        print(f"[ComfyUI-Manager] '{pkg}' is remapped to '{res}'")
        return res
    else:
        return pkg


def get_installed_packages():
    global pip_map

    if pip_map is None:
        try:
            result = subprocess.check_output([sys.executable, '-m', 'pip', 'list'], universal_newlines=True)

            pip_map = {}
            for line in result.split('\n'):
                x = line.strip()
                if x:
                    y = line.split()
                    if y[0] == 'Package' or y[0].startswith('-'):
                        continue

                    pip_map[y[0]] = y[1]
        except subprocess.CalledProcessError as e:
            print(f"[ComfyUI-Manager] Failed to retrieve the information of installed pip packages.")
            return set()

    return pip_map


def clear_pip_cache():
    global pip_map
    pip_map = None


def is_blacklisted(name):
    name = name.strip()

    pattern = r'([^<>!=]+)([<>!=]=?)([^ ]*)'
    match = re.search(pattern, name)

    if match:
        name = match.group(1)

    if name in cm_global.pip_blacklist:
        return True

    if name in cm_global.pip_downgrade_blacklist:
        pips = get_installed_packages()

        if match is None:
            if name in pips:
                return True
        elif match.group(2) in ['<=', '==', '<']:
            if name in pips:
                if StrictVersion(pips[name]) >= StrictVersion(match.group(3)):
                    return True

    return False


def is_installed(name):
    name = name.strip()

    if name.startswith('#'):
        return True

    pattern = r'([^<>!=]+)([<>!=]=?)([0-9.a-zA-Z]*)'
    match = re.search(pattern, name)

    if match:
        name = match.group(1)

    if name in cm_global.pip_blacklist:
        return True

    if name in cm_global.pip_downgrade_blacklist:
        pips = get_installed_packages()

        if match is None:
            if name in pips:
                return True
        elif match.group(2) in ['<=', '==', '<']:
            if name in pips:
                if StrictVersion(pips[name]) >= StrictVersion(match.group(3)):
                    print(f"[ComfyUI-Manager] skip black listed pip installation: '{name}'")
                    return True

    return name.lower() in get_installed_packages()


def normalize_channel(channel):
    if channel is None:
        return None
    elif channel.startswith('https://'):
        return channel

    tmp_dict = get_channel_dict()
    channel_url = tmp_dict.get(channel)
    if channel_url:
        return channel_url

    raise Exception(f"Invalid channel name '{channel}'")


class ManagedResult:
    def __init__(self, action):
        self.action = action
        self.items = []
        self.result = True
        self.to_path = None
        self.msg = None
        self.target = None
        self.postinstall = lambda: True

    def append(self, item):
        self.items.append(item)

    def fail(self, msg):
        self.result = False
        self.msg = msg
        return self

    def with_target(self, target):
        self.target = target
        return self

    def with_msg(self, msg):
        self.msg = msg
        return self

    def with_postinstall(self, postinstall):
        self.postinstall = postinstall
        return self


class UnifiedManager:
    def __init__(self):
        self.cnr_inactive_nodes = {}       # node_id -> node_version -> fullpath
        self.nightly_inactive_nodes = {}   # node_id -> fullpath
        self.unknown_inactive_nodes = {}   # node_id -> repo url * fullpath
        self.active_nodes = {}             # node_id -> node_version * fullpath
        self.unknown_active_nodes = {}     # node_id -> repo url * fullpath
        self.cnr_map = {}                  # node_id -> cnr info
        self.repo_cnr_map = {}             # repo_url -> cnr info
        self.custom_node_map_cache = {}    # (channel, mode) -> augmented custom node list json
        self.processed_install = set()

    def get_cnr_by_repo(self, url):
        normalized_url = url.replace("git@github.com:", "https://github.com/")
        return self.repo_cnr_map.get(normalized_url)

    def resolve_unspecified_version(self, node_name, guess_mode=None):
        if guess_mode == 'active':
            # priority:
            # 1. CNR/nightly active nodes
            # 2. unknown
            # 3. Fail

            if node_name in self.cnr_map:
                version_spec = self.get_from_cnr_active_nodes(node_name)

                if version_spec is None:
                    if node_name in self.unknown_active_nodes:
                        version_spec = "unknown"
                    else:
                        return None

            elif node_name in self.unknown_active_nodes:
                version_spec = "unknown"
            else:
                return None

        elif guess_mode == 'inactive':
            # priority:
            # 1. CNR latest in inactive
            # 2. nightly
            # 3. unknown
            # 4. Fail

            if node_name in self.cnr_map:
                latest = self.get_from_cnr_inactive_nodes(node_name)

                if latest is not None:
                    version_spec = str(latest[0])
                else:
                    if node_name in self.nightly_inactive_nodes:
                        version_spec = "nightly"
                    else:
                        version_spec = "unknown"

            elif node_name in self.unknown_inactive_nodes:
                version_spec = "unknown"
            else:
                return None

        else:
            # priority:
            # 1. CNR latest in world
            # 2. unknown

            if node_name in self.cnr_map:
                version_spec = self.cnr_map[node_name]['latest_version']['version']
            else:
                version_spec = "unknown"

        return version_spec

    def resolve_node_spec(self, node_name, guess_mode=None):
        """
        resolve to 'node_name, version_spec' from version string

        version string:
            node_name@latest
            node_name@nightly
            node_name@unknown
            node_name@<version>
            node_name

        if guess_mode is 'active' or 'inactive'
            return can be 'None' based on state check
        otherwise
            return 'unknown' version when failed to guess
        """

        spec = node_name.split('@')

        if len(spec) == 2:
            node_name = spec[0]
            version_spec = spec[1]

            if version_spec == 'latest':
                if node_name not in self.cnr_map:
                    print(f"ERROR: '{node_name}' is not a CNR node.")
                    return None
                else:
                    version_spec = self.cnr_map[node_name]['latest_version']['version']

        elif guess_mode in ['active', 'inactive']:
            node_name = spec[0]
            version_spec = self.resolve_unspecified_version(node_name, guess_mode=guess_mode)
            if version_spec is None:
                return None
        else:
            node_name = spec[0]
            version_spec = self.resolve_unspecified_version(node_name)
            if version_spec is None:
                return None

        return node_name, version_spec, len(spec) > 1

    def resolve_ver(self, fullpath):
        """
        resolve version of unclassified custom node based on remote url in .git/config
        """
        git_config_path = os.path.join(fullpath, '.git', 'config')

        if not os.path.exists(git_config_path):
            return "unknown"

        config = configparser.ConfigParser()
        config.read(git_config_path)

        for k, v in config.items():
            if k.startswith('remote ') and 'url' in v:
                cnr = self.get_cnr_by_repo(v['url'])
                if cnr:
                    return "nightly"
                else:
                    return "unknown"

    def resolve_id_from_repo(self, fullpath):
        git_config_path = os.path.join(fullpath, '.git', 'config')

        if not os.path.exists(git_config_path):
            return None

        config = configparser.ConfigParser()
        config.read(git_config_path)

        for k, v in config.items():
            if k.startswith('remote ') and 'url' in v:
                cnr = self.get_cnr_by_repo(v['url'])
                if cnr:
                    return "nightly", cnr['id'], v['url']
                else:
                    return "unknown", v['url'].split('/')[-1], v['url']

    def resolve_unknown(self, node_id, fullpath):
        res = self.resolve_id_from_repo(fullpath)

        if res is None:
            self.unknown_inactive_nodes[node_id] = '', fullpath
            return

        ver_spec, node_id, url = res

        if ver_spec == 'nightly':
            self.nightly_inactive_nodes[node_id] = fullpath
        else:
            self.unknown_inactive_nodes[node_id] = url, fullpath

    def update_cache_at_path(self, fullpath, is_disabled):
        name = os.path.basename(fullpath)

        if name.endswith(".disabled"):
            node_spec = name[:-9]
            is_disabled = True
        else:
            node_spec = name

        if '@' in node_spec:
            node_spec = node_spec.split('@')
            node_id = node_spec[0]
            if node_id is None:
                node_version = 'unknown'
            else:
                node_version = node_spec[1].replace("_", ".")

            if node_version != 'unknown':
                if node_id not in self.cnr_map:
                    # fallback
                    v = node_version

                    self.cnr_map[node_id] = {
                        'id': node_id,
                        'name': node_id,
                        'latest_version': {'version': v},
                        'publisher': {'id': 'N/A', 'name': 'N/A'}
                    }

            elif node_version == 'unknown':
                res = self.resolve_id_from_repo(fullpath)
                if res is None:
                    print(f"Custom node unresolved: {fullpath}")
                    return

                node_version, node_id, _ = res
        else:
            res = self.resolve_id_from_repo(fullpath)
            if res is None:
                print(f"Custom node unresolved: {fullpath}")
                return

            node_version, node_id, _ = res

        if not is_disabled:
            # active nodes
            if node_version == 'unknown':
                self.unknown_active_nodes[node_id] = node_version, fullpath
            else:
                self.active_nodes[node_id] = node_version, fullpath
        else:
            if node_version == 'unknown':
                self.resolve_unknown(node_id, fullpath)
            elif node_version == 'nightly':
                self.nightly_inactive_nodes[node_id] = fullpath
            else:
                self.add_to_cnr_inactive_nodes(node_id, node_version, fullpath)

    def is_updatable(self, node_id):
        cur_ver = self.get_cnr_active_version(node_id)
        latest_ver = self.cnr_map[node_id]['latest_version']['version']

        if cur_ver and latest_ver:
            return self.safe_version(latest_ver) > self.safe_version(cur_ver)

        return False

    def fetch_or_pull_git_repo(self, is_pull=False):
        updated = set()
        failed = set()

        def check_update(node_name, fullpath, ver_spec):
            try:
                if is_pull:
                    is_updated, success = git_repo_update_check_with(fullpath, do_update=True)
                else:
                    is_updated, success = git_repo_update_check_with(fullpath, do_fetch=True)

                return f"{node_name}@{ver_spec}", is_updated, success
            except Exception:
                traceback.print_exc()

            return f"{node_name}@{ver_spec}", False, False

        with ThreadPoolExecutor() as executor:
            futures = []

            for k, v in self.unknown_active_nodes.items():
                futures.append(executor.submit(check_update, k, v[1], 'unknown'))

            for k, v in self.active_nodes.items():
                if v[0] == 'nightly':
                    futures.append(executor.submit(check_update, k, v[1], 'nightly'))

            for future in as_completed(futures):
                item, is_updated, success = future.result()

                if is_updated:
                    updated.add(item)

                if not success:
                    failed.add(item)

        return dict(updated=list(updated), failed=list(failed))

    def is_enabled(self, node_id, version_spec=None):
        """
        1. true if node_id@<specified_version> is enabled
        2. true if node_id@<any> is enabled and version_spec==None
        3. false otherwise

        remark: latest version_spec is not allowed. Must be resolved before call.
        """
        if version_spec == "cnr":
            return self.get_cnr_active_version(node_id) not in [None, 'nightly']
        elif version_spec == 'unknown' and self.is_unknown_active(node_id):
            return True
        elif version_spec is not None and self.get_cnr_active_version(node_id) == version_spec:
            return True
        elif version_spec is None and (node_id in self.active_nodes or node_id in self.unknown_active_nodes):
            return True
        return False

    def is_disabled(self, node_id, version_spec=None):
        """
        1. node_id@unknown is disabled if version_spec is @unknown
        2. node_id@nightly is disabled if version_spec is @nightly
        4. node_id@<specified_version> is disabled if version_spec is not None
        5. not exists (active node_id) if version_spec is None

        remark: latest version_spec is not allowed. Must be resolved before call.
        """
        if version_spec == "unknown":
            return node_id in self.unknown_inactive_nodes
        elif version_spec == "nightly":
            return node_id in self.nightly_inactive_nodes
        elif version_spec == "cnr":
            res = self.cnr_inactive_nodes.get(node_id, None)
            if res is None:
                return False

            res = [x for x in res.keys() if x != 'nightly']
            return len(res) > 0
        elif version_spec is not None:
            return version_spec in self.cnr_inactive_nodes.get(node_id, [])

        if node_id in self.nightly_inactive_nodes:
            return True
        elif node_id in self.unknown_inactive_nodes:
            return True

        target = self.cnr_inactive_nodes.get(node_id, None)
        if target is not None and target == version_spec:
            return True

        return False

    def is_registered_in_cnr(self, node_id):
        return node_id in self.cnr_map

    def get_cnr_active_version(self, node_id):
        res = self.active_nodes.get(node_id)
        if res:
            return res[0]
        else:
            return None

    def is_unknown_active(self, node_id):
        return node_id in self.unknown_active_nodes

    def add_to_cnr_inactive_nodes(self, node_id, ver, fullpath):
        ver_map = self.cnr_inactive_nodes.get(node_id)
        if ver_map is None:
            ver_map = {}
            self.cnr_inactive_nodes[node_id] = ver_map

        ver_map[ver] = fullpath

    def get_from_cnr_active_nodes(self, node_id):
        ver_path = self.active_nodes.get(node_id)
        if ver_path is None:
            return None

        return ver_path[0]

    def get_from_cnr_inactive_nodes(self, node_id, ver=None):
        ver_map = self.cnr_inactive_nodes.get(node_id)
        if ver_map is None:
            return None

        if ver is not None:
            return ver_map.get(ver)

        latest = None
        for k, v in ver_map.items():
            if latest is None:
                latest = self.safe_version(k), v
                continue

            cur_ver = self.safe_version(k)
            if cur_ver > latest[0]:
                latest = cur_ver, v

        return latest

    async def reload(self, cache_mode):
        self.custom_node_map_cache = {}
        self.cnr_inactive_nodes = {}      # node_id -> node_version -> fullpath
        self.nightly_inactive_nodes = {}  # node_id -> fullpath
        self.unknown_inactive_nodes = {}  # node_id -> repo url * fullpath
        self.unknown_active_nodes = {}    # node_id -> repo url * fullpath
        self.active_nodes = {}            # node_id -> node_version * fullpath

        # reload 'cnr_map' and 'repo_cnr_map'
        cnrs = await cnr_utils.get_cnr_data(cache_mode=cache_mode)

        for x in cnrs:
            self.cnr_map[x['id']] = x

            if 'repository' in x:
                normalized_url = x['repository'].replace("git@github.com:", "https://github.com/")
                self.repo_cnr_map[normalized_url] = x

        # reload node status info from custom_nodes/*
        for x in os.listdir(custom_nodes_path):
            fullpath = os.path.join(custom_nodes_path, x)
            if os.path.isdir(fullpath):
                if x not in ['__pycache__', '.disabled']:
                    self.update_cache_at_path(fullpath, is_disabled=False)

        # reload node status info from custom_nodes/.disabled/*
        disabled_dir = os.path.join(custom_nodes_path, '.disabled')
        if os.path.exists(disabled_dir):
            for x in os.listdir(disabled_dir):
                fullpath = os.path.join(disabled_dir, x)
                if os.path.isdir(fullpath):
                    self.update_cache_at_path(fullpath, is_disabled=True)

    @staticmethod
    async def load_nightly(channel, mode):
        res = {}

        channel_url = normalize_channel(channel)
        if channel:
            if mode not in ['remote', 'local', 'cache']:
                print(f"[bold red]ERROR: Invalid mode is specified `--mode {mode}`[/bold red]", file=sys.stderr)
                return {}

        json_obj = await get_data_by_mode(mode, 'custom-node-list.json', channel_url=channel_url)
        for x in json_obj['custom_nodes']:
            for y in x['files']:
                if 'github.com' in y and not (y.endswith('.py') or y.endswith('.js')):
                    repo_name = y.split('/')[-1]
                    res[repo_name] = (x, False)

            if 'id' in x:
                if x['id'] not in res:
                    res[x['id']] = (x, True)

        return res

    async def get_custom_nodes(self, channel, mode):
        default_channel = normalize_channel('default')
        cache = self.custom_node_map_cache.get((default_channel, mode)) # CNR/nightly should always be based on the default channel.

        if cache is not None:
            return cache

        channel = normalize_channel(channel)
        print(f"nightly_channel: {channel}/{mode}")
        nodes = await self.load_nightly(channel, mode)

        res = {}
        added_cnr = set()
        for v in nodes.values():
            v = v[0]
            if len(v['files']) == 1:
                cnr = self.get_cnr_by_repo(v['files'][0])
                if cnr:
                    if 'latest_version' not in cnr:
                        v['cnr_latest'] = '0.0.0'
                    else:
                        v['cnr_latest'] = cnr['latest_version']['version']
                    v['id'] = cnr['id']
                    v['author'] = cnr['publisher']['name']
                    v['title'] = cnr['name']
                    v['description'] = cnr['description']
                    v['health'] = '-'
                    added_cnr.add(cnr['id'])
                    node_id = v['id']
                else:
                    node_id = v['files'][0].split('/')[-1]
                res[node_id] = v
            elif len(v['files']) > 1:
                res[v['files'][0]] = v  # A custom node composed of multiple url is treated as a single repository with one representative path

        self.custom_node_map_cache[(channel, mode)] = res
        return res

    @staticmethod
    def safe_version(ver_str):
        try:
            return version.parse(ver_str)
        except:
            return version.parse("0.0.0")

    def execute_install_script(self, url, repo_path, instant_execution=False, lazy_mode=False, no_deps=False):
        install_script_path = os.path.join(repo_path, "install.py")
        requirements_path = os.path.join(repo_path, "requirements.txt")

        if lazy_mode:
            install_cmd = ["#LAZY-INSTALL-SCRIPT", sys.executable]
            return try_install_script(url, repo_path, install_cmd)
        else:
            if os.path.exists(requirements_path) and not no_deps:
                print("Install: pip packages")
                res = True
                with open(requirements_path, "r") as requirements_file:
                    for line in requirements_file:
                        package_name = remap_pip_package(line.strip())
                        if package_name and not package_name.startswith('#') and package_name not in self.processed_install:
                            self.processed_install.add(package_name)
                            install_cmd = [sys.executable, "-m", "pip", "install", package_name]
                            if package_name.strip() != "" and not package_name.startswith('#'):
                                res = res and try_install_script(url, repo_path, install_cmd, instant_execution=instant_execution)
                return res

            if os.path.exists(install_script_path) and install_script_path not in self.processed_install:
                self.processed_install.add(install_script_path)
                print(f"Install: install script")
                install_cmd = [sys.executable, "install.py"]
                return try_install_script(url, repo_path, install_cmd, instant_execution=instant_execution)

        return True

    def reserve_cnr_switch(self, target, zip_url, from_path, to_path, no_deps):
        script_path = os.path.join(startup_script_path, "install-scripts.txt")
        with open(script_path, "a") as file:
            obj = [target, "#LAZY-CNR-SWITCH-SCRIPT", zip_url, from_path, to_path, no_deps, custom_nodes_path, sys.executable]
            file.write(f"{obj}\n")

        print(f"Installation reserved: {target}")

        return True

    def reserve_migration(self, moves):
        script_path = os.path.join(startup_script_path, "install-scripts.txt")
        with open(script_path, "a") as file:
            obj = ["", "#LAZY-MIGRATION", moves]
            file.write(f"{obj}\n")

        return True

    def unified_fix(self, node_id, version_spec, instant_execution=False, no_deps=False):
        """
        fix dependencies
        """

        result = ManagedResult('fix')

        info = self.active_nodes.get(node_id)
        if info is None or not os.path.exists(info[1]):
            return result.fail(f'not found: {node_id}@{version_spec}')

        self.execute_install_script(node_id, info[1], instant_execution=instant_execution, no_deps=no_deps)

        return result

    def cnr_switch_version(self, node_id, version_spec=None, instant_execution=False, no_deps=False, return_postinstall=False):
        if instant_execution:
            return self.cnr_switch_version_instant(node_id, version_spec, instant_execution, no_deps, return_postinstall)
        else:
            return self.cnr_switch_version_lazy(node_id, version_spec, no_deps, return_postinstall)

    def cnr_switch_version_lazy(self, node_id, version_spec=None, no_deps=False, return_postinstall=False):
        """
        switch between cnr version (lazy mode)
        """

        result = ManagedResult('switch-cnr')

        node_info = cnr_utils.install_node(node_id, version_spec)
        if node_info is None or not node_info.download_url:
            return result.fail(f'not available node: {node_id}@{version_spec}')

        version_spec = node_info.version

        if self.active_nodes[node_id][0] == version_spec:
            return ManagedResult('skip').with_msg("Up to date")

        zip_url = node_info.download_url
        from_path = self.active_nodes[node_id][1]
        target = f"{node_id}@{version_spec.replace('.', '_')}"
        to_path = os.path.join(custom_nodes_path, target)

        def postinstall():
            return self.reserve_cnr_switch(target, zip_url, from_path, to_path, no_deps)

        if return_postinstall:
            return result.with_postinstall(postinstall)
        else:
            if not postinstall():
                return result.fail(f"Failed to execute install script: {node_id}@{version_spec}")

        return result

    def cnr_switch_version_instant(self, node_id, version_spec=None, instant_execution=True, no_deps=False, return_postinstall=False):
        """
        switch between cnr version
        """

        # 1. download
        result = ManagedResult('switch-cnr')

        node_info = cnr_utils.install_node(node_id, version_spec)
        if node_info is None or not node_info.download_url:
            return result.fail(f'not available node: {node_id}@{version_spec}')

        version_spec = node_info.version

        if self.active_nodes[node_id][0] == version_spec:
            return ManagedResult('skip').with_msg("Up to date")

        archive_name = f"CNR_temp_{str(uuid.uuid4())}.zip"  # should be unpredictable name - security precaution
        download_path = os.path.join(custom_nodes_path, archive_name)
        download_url(node_info.download_url, custom_nodes_path, archive_name)

        # 2. extract files into <node_id>@<cur_ver>
        install_path = self.active_nodes[node_id][1]
        extracted = cnr_utils.extract_package_as_zip(download_path, install_path)
        os.remove(download_path)

        if extracted is None:
            if len(os.listdir(install_path)) == 0:
                shutil.rmtree(install_path)

            return result.fail(f'Empty archive file: {node_id}@{version_spec}')

        # 3. calculate garbage files (.tracking - extracted)
        tracking_info_file = os.path.join(install_path, '.tracking')
        prev_files = set()
        with open(tracking_info_file, 'r') as f:
            for line in f:
                prev_files.add(line.strip())
        garbage = prev_files.difference(extracted)
        garbage = [os.path.join(install_path, x) for x in garbage]

        # 4-1. remove garbage files
        for x in garbage:
            if os.path.isfile(x):
                os.remove(x)

        # 4-2. remove garbage dir if empty
        for x in garbage:
            if os.path.isdir(x):
                if not os.listdir(x):
                    os.rmdir(x)

        # 5. rename dir name <node_id>@<prev_ver> ==> <node_id>@<cur_ver>
        new_install_path = os.path.join(custom_nodes_path, f"{node_id}@{version_spec.replace('.', '_')}")
        print(f"'{install_path}' is moved to '{new_install_path}'")
        shutil.move(install_path, new_install_path)

        # 6. create .tracking file
        tracking_info_file = os.path.join(new_install_path, '.tracking')
        with open(tracking_info_file, "w", encoding='utf-8') as file:
            file.write('\n'.join(list(extracted)))

        # 7. post install
        result.target = version_spec

        def postinstall():
            res = self.execute_install_script(f"{node_id}@{version_spec}", new_install_path, instant_execution=instant_execution, no_deps=no_deps)
            return res

        if return_postinstall:
            return result.with_postinstall(postinstall)
        else:
            if not postinstall():
                return result.fail(f"Failed to execute install script: {node_id}@{version_spec}")

        return result

    def unified_enable(self, node_id, version_spec=None):
        """
        priority if version_spec == None
        1. CNR latest in disk
        2. nightly
        3. unknown

        remark: latest version_spec is not allowed. Must be resolved before call.
        """

        result = ManagedResult('enable')

        if version_spec is None:
            version_spec = self.resolve_unspecified_version(node_id, guess_mode='inactive')
            if version is None:
                return result.fail(f'Specified inactive node not exists: {node_id}')

        if self.is_enabled(node_id, version_spec):
            return ManagedResult('skip').with_msg('Already enabled')

        if not self.is_disabled(node_id, version_spec):
            return ManagedResult('skip').with_msg('Not installed')

        from_path = None
        to_path = None

        if version_spec == 'unknown':
            repo_and_path = self.unknown_inactive_nodes.get(node_id)
            if repo_and_path is None:
                return result.fail(f'Specified inactive node not exists: {node_id}@unknown')
            from_path = repo_and_path[1]
            # NOTE: Keep original name as possible if unknown node
            # to_path = os.path.join(custom_nodes_path, f"{node_id}@unknown")
            to_path = os.path.join(custom_nodes_path, node_id)
        elif version_spec == 'nightly':
            self.unified_disable(node_id, False)
            from_path = self.nightly_inactive_nodes.get(node_id)
            if from_path is None:
                return result.fail(f'Specified inactive node not exists: {node_id}@nightly')
            to_path = os.path.join(custom_nodes_path, f"{node_id}@nightly")
        elif version_spec is not None:
            self.unified_disable(node_id, False)
            cnr_info = self.cnr_inactive_nodes.get(node_id)

            if cnr_info is None or len(cnr_info) == 0:
                return result.fail(f'Specified inactive cnr node not exists: {node_id}')

            if version_spec == "cnr":
                version_spec = next(iter(cnr_info))

            if version_spec not in cnr_info:
                return result.fail(f'Specified inactive node not exists: {node_id}@{version_spec}')

            from_path = cnr_info[version_spec]
            to_path = os.path.join(custom_nodes_path, f"{node_id}@{version_spec.replace('.', '_')}")

        if from_path is None or not os.path.exists(from_path):
            return result.fail(f'Specified inactive node path not exists: {from_path}')

        # move from disk
        shutil.move(from_path, to_path)

        # update cache
        if version_spec == 'unknown':
            del self.unknown_inactive_nodes[node_id]
            self.unknown_active_nodes[node_id] = to_path
            return result.with_target(to_path)
        elif version_spec == 'nightly':
            del self.nightly_inactive_nodes[node_id]
        else:
            del self.cnr_inactive_nodes[node_id][version_spec]

        self.active_nodes[node_id] = version_spec, to_path
        return result.with_target(to_path)

    def unified_disable(self, node_id, is_unknown):
        result = ManagedResult('disable')

        if is_unknown:
            version_spec = 'unknown'
        else:
            version_spec = None

        if not self.is_enabled(node_id, version_spec):
            if not self.is_disabled(node_id, version_spec):
                return ManagedResult('skip').with_msg('Not installed')
            else:
                return ManagedResult('skip').with_msg('Already disabled')

        if is_unknown:
            repo_and_path = self.unknown_active_nodes.get(node_id)
            # NOTE: Keep original name as possible if unknown node
            # to_path = os.path.join(custom_nodes_path, '.disabled', f"{node_id}@unknown")
            to_path = os.path.join(custom_nodes_path, '.disabled', node_id)

            if repo_and_path is None or not os.path.exists(repo_and_path[1]):
                return result.fail(f'Specified active node not exists: {node_id}')

            shutil.move(repo_and_path[1], to_path)
            result.append((repo_and_path[1], to_path))

            self.unknown_inactive_nodes[node_id] = repo_and_path[0], to_path
            del self.unknown_active_nodes[node_id]

            return result

        ver_and_path = self.active_nodes.get(node_id)

        if ver_and_path is None or not os.path.exists(ver_and_path[1]):
            return result.fail(f'Specified active node not exists: {node_id}')

        to_path = os.path.join(custom_nodes_path, '.disabled', f"{node_id}@{ver_and_path[0].replace('.', '_')}")
        shutil.move(ver_and_path[1], to_path)
        result.append((ver_and_path[1], to_path))

        if ver_and_path[0] == 'nightly':
            self.nightly_inactive_nodes[node_id] = to_path
        else:
            self.add_to_cnr_inactive_nodes(node_id, ver_and_path[0], to_path)

        del self.active_nodes[node_id]

        return result

    def unified_uninstall(self, node_id, is_unknown):
        """
        Remove whole installed custom nodes including inactive nodes
        """
        result = ManagedResult('uninstall')

        if is_unknown:
            # remove from actives
            repo_and_path = self.unknown_active_nodes.get(node_id)

            is_removed = False

            if repo_and_path is not None and os.path.exists(repo_and_path[1]):
                rmtree(repo_and_path[1])
                result.append(repo_and_path[1])
                del self.unknown_active_nodes[node_id]

                is_removed = True

            # remove from inactives
            repo_and_path = self.unknown_inactive_nodes.get(node_id)

            if repo_and_path is not None and os.path.exists(repo_and_path[1]):
                rmtree(repo_and_path[1])
                result.append(repo_and_path[1])
                del self.unknown_inactive_nodes[node_id]

                is_removed = True

            if is_removed:
                return result
            else:
                return ManagedResult('skip')

        # remove from actives
        ver_and_path = self.active_nodes.get(node_id)

        if ver_and_path is not None and os.path.exists(ver_and_path[1]):
            shutil.rmtree(ver_and_path[1])
            result.items.append(ver_and_path)
            del self.active_nodes[node_id]

        # remove from nightly inactives
        fullpath = self.nightly_inactive_nodes.get(node_id)
        if fullpath is not None and os.path.exists(fullpath):
            shutil.rmtree(fullpath)
            result.items.append(('nightly', fullpath))
            del self.nightly_inactive_nodes[node_id]

        # remove from cnr inactives
        ver_map = self.cnr_inactive_nodes.get(node_id)
        if ver_map is not None:
            for key, fullpath in ver_map.items():
                shutil.rmtree(fullpath)
                result.items.append((key, fullpath))
            del self.cnr_inactive_nodes[node_id]

        if len(result.items) == 0:
            return ManagedResult('skip').with_msg('Not installed')

        return result

    def cnr_install(self, node_id, version_spec=None, instant_execution=False, no_deps=False, return_postinstall=False):
        result = ManagedResult('install-cnr')

        node_info = cnr_utils.install_node(node_id, version_spec)
        if node_info is None or not node_info.download_url:
            return result.fail(f'not available node: {node_id}@{version_spec}')

        archive_name = f"CNR_temp_{str(uuid.uuid4())}.zip"  # should be unpredictable name - security precaution
        download_path = os.path.join(custom_nodes_path, archive_name)

        # re-download. I cannot trust existing file.
        if os.path.exists(download_path):
            os.remove(download_path)

        # install_path
        install_path = os.path.join(custom_nodes_path, f"{node_id}@{version_spec.replace('.', '_')}")
        if os.path.exists(install_path):
            return result.fail(f'Install path already exists: {install_path}')

        download_url(node_info.download_url, custom_nodes_path, archive_name)
        os.makedirs(install_path, exist_ok=True)
        extracted = cnr_utils.extract_package_as_zip(download_path, install_path)
        os.remove(download_path)
        result.to_path = install_path

        if extracted is None:
            shutil.rmtree(install_path)
            return result.fail(f'Empty archive file: {node_id}@{version_spec}')

        # create .tracking file
        tracking_info_file = os.path.join(install_path, '.tracking')
        with open(tracking_info_file, "w", encoding='utf-8') as file:
            file.write('\n'.join(extracted))

        result.target = version_spec

        def postinstall():
            return self.execute_install_script(node_id, install_path, instant_execution=instant_execution, no_deps=no_deps)

        if return_postinstall:
            return result.with_postinstall(postinstall)
        else:
            if not postinstall():
                return result.fail(f"Failed to execute install script: {node_id}@{version_spec}")

        return result

    def repo_install(self, url, repo_path, instant_execution=False, no_deps=False, return_postinstall=False):
        result = ManagedResult('install-git')
        result.append(url)

        if not is_valid_url(url):
            return result.fail(f"Invalid git url: {url}")

        if url.endswith("/"):
            url = url[:-1]
        try:
            print(f"Download: git clone '{url}'")

            # Clone the repository from the remote URL
            if not instant_execution and platform.system() == 'Windows':
                res = manager_funcs.run_script([sys.executable, git_script_path, "--clone", custom_nodes_path, url, repo_path], cwd=custom_nodes_path)
                if res != 0:
                    return result.fail(f"Failed to clone repo: {url}")
            else:
                repo = git.Repo.clone_from(url, repo_path, recursive=True, progress=GitProgress())
                repo.git.clear_cache()
                repo.close()

            def postinstall():
                return self.execute_install_script(url, repo_path, instant_execution=instant_execution, no_deps=no_deps)

            if return_postinstall:
                return result.with_postinstall(postinstall)
            else:
                if not postinstall():
                    return result.fail(f"Failed to execute install script: {url}")

        except Exception as e:
            return result.fail(f"Install(git-clone) error: {url} / {e}")

        print("Installation was successful.")
        return result

    def repo_update(self, repo_path, instant_execution=False, no_deps=False, return_postinstall=False):
        result = ManagedResult('update-git')

        if not os.path.exists(os.path.join(repo_path, '.git')):
            return result.fail(f'Path not found: {repo_path}')

        # version check
        repo = git.Repo(repo_path)

        if repo.head.is_detached:
            switch_to_default_branch(repo)

        current_branch = repo.active_branch
        branch_name = current_branch.name

        if current_branch.tracking_branch() is None:
            print(f"[ComfyUI-Manager] There is no tracking branch ({current_branch})")
            remote_name = 'origin'
        else:
            remote_name = current_branch.tracking_branch().remote_name
        remote = repo.remote(name=remote_name)

        try:
            remote.fetch()
        except Exception as e:
            if 'detected dubious' in str(e):
                print(f"[ComfyUI-Manager] Try fixing 'dubious repository' error on 'ComfyUI' repository")
                safedir_path = comfy_path.replace('\\', '/')
                subprocess.run(['git', 'config', '--global', '--add', 'safe.directory', safedir_path])
                try:
                    remote.fetch()
                except Exception:
                    print(f"\n[ComfyUI-Manager] Failed to fixing repository setup. Please execute this command on cmd: \n"
                          f"-----------------------------------------------------------------------------------------\n"
                          f'git config --global --add safe.directory "{safedir_path}"\n'
                          f"-----------------------------------------------------------------------------------------\n")

        commit_hash = repo.head.commit.hexsha
        remote_commit_hash = repo.refs[f'{remote_name}/{branch_name}'].object.hexsha

        if commit_hash != remote_commit_hash:
            git_pull(repo_path)

            if len(repo.remotes) > 0:
                url = repo.remotes[0].url
            else:
                url = "unknown repo"

            def postinstall():
                return self.execute_install_script(url, repo_path, instant_execution=instant_execution, no_deps=no_deps)

            if return_postinstall:
                return result.with_postinstall(postinstall)
            else:
                if not postinstall():
                    return result.fail(f"Failed to execute install script: {url}")

            return result
        else:
            return ManagedResult('skip').with_msg('Up to date')

    def unified_update(self, node_id, version_spec=None, instant_execution=False, no_deps=False, return_postinstall=False):
        if version_spec is None:
            version_spec = self.resolve_unspecified_version(node_id, guess_mode='active')

        if version_spec is None:
            return ManagedResult('update').fail(f'Update not available: {node_id}@{version_spec}')

        if version_spec == 'nightly':
            return self.repo_update(self.active_nodes[node_id][1], instant_execution=instant_execution, no_deps=no_deps, return_postinstall=return_postinstall).with_target('nightly')
        elif version_spec == 'unknown':
            return self.repo_update(self.unknown_active_nodes[node_id][1], instant_execution=instant_execution, no_deps=no_deps, return_postinstall=return_postinstall).with_target('unknown')
        else:
            return self.cnr_switch_version(node_id, instant_execution=instant_execution, no_deps=no_deps, return_postinstall=return_postinstall)

    async def install_by_id(self, node_id, version_spec=None, channel=None, mode=None, instant_execution=False, no_deps=False, return_postinstall=False):
        """
        priority if version_spec == None
        1. CNR latest
        2. unknown

        remark: latest version_spec is not allowed. Must be resolved before call.
        """

        repo_url = None
        if version_spec is None:
            if self.is_enabled(node_id):
                return ManagedResult('skip')
            elif self.is_disabled(node_id):
                return self.unified_enable(node_id)
            else:
                version_spec = self.resolve_unspecified_version(node_id)

        if version_spec == 'unknown' or version_spec == 'nightly':
            custom_nodes = await self.get_custom_nodes(channel, mode)
            the_node = custom_nodes.get(node_id)
            if the_node is not None:
                repo_url = the_node['files'][0]
            else:
                result = ManagedResult('install')
                return result.fail(f"Node '{node_id}@{version_spec}' not found in [{channel}, {mode}]")

        if self.is_enabled(node_id, version_spec):
            return ManagedResult('skip').with_target(f"{node_id}@{version_spec}")

        elif self.is_disabled(node_id, version_spec):
            return self.unified_enable(node_id, version_spec)

        elif version_spec == 'unknown' or version_spec == 'nightly':
            if version_spec == 'nightly':
                # disable cnr nodes
                if self.is_enabled(node_id, 'cnr'):
                    self.unified_disable(node_id, False)

            if version_spec == 'unknown':
                to_path = os.path.abspath(os.path.join(custom_nodes_path, node_id))    # don't attach @unknown
            else:
                to_path = os.path.abspath(os.path.join(custom_nodes_path, f"{node_id}@{version_spec.replace('.', '_')}"))
            res = self.repo_install(repo_url, to_path, instant_execution=instant_execution, no_deps=no_deps, return_postinstall=return_postinstall)
            if res.result:
                if version_spec == 'unknown':
                    self.unknown_active_nodes[node_id] = to_path
                elif version_spec == 'nightly':
                    self.active_nodes[node_id] = 'nightly', to_path

            return res.with_target(version_spec)

        if self.is_enabled(node_id, 'nightly'):
            # disable nightly nodes
            self.unified_disable(node_id, False)  # NOTE: don't return from here

        if self.is_disabled(node_id, version_spec):
            # enable and return if specified version is disabled
            return self.unified_enable(node_id, version_spec)

        if self.is_disabled(node_id, "cnr"):
            # enable and switch version if cnr is disabled (not specified version)
            self.unified_enable(node_id, "cnr")
            return self.cnr_switch_version(node_id, version_spec, no_deps=no_deps, return_postinstall=return_postinstall)

        if self.is_enabled(node_id, "cnr"):
            return self.cnr_switch_version(node_id, version_spec, no_deps=no_deps, return_postinstall=return_postinstall)

        res = self.cnr_install(node_id, version_spec, instant_execution=instant_execution, no_deps=no_deps, return_postinstall=return_postinstall)
        if res.result:
            self.active_nodes[node_id] = version_spec, res.to_path

        return res

    async def migrate_unmanaged_nodes(self):
        """
        fix path for nightly and unknown nodes of unmanaged nodes
        """
        await self.reload('cache')
        await self.get_custom_nodes('default', 'cache')

        print(f"Migration: STAGE 1")
        moves = []

        # migrate nightly inactive
        for x, v in self.nightly_inactive_nodes.items():
            if v.endswith('@nightly'):
                continue

            new_path = os.path.join(custom_nodes_path, '.disabled', f"{x}@nightly")
            moves.append((v, new_path))

        print(f"Migration: STAGE 2")
        # migrate active nodes
        for x, v in self.active_nodes.items():
            if v[0] not in ['nightly']:
                continue

            if v[1].endswith('@nightly'):
                continue

            new_path = os.path.join(custom_nodes_path, f"{x}@nightly")
            moves.append((v[1], new_path))

        self.reserve_migration(moves)

        print(f"DONE (Migration reserved)")


unified_manager = UnifiedManager()


def get_channel_dict():
    global channel_dict

    if channel_dict is None:
        channel_dict = {}

        if not os.path.exists(channel_list_path):
            shutil.copy(channel_list_path+'.template', channel_list_path)

        with open(os.path.join(comfyui_manager_path, 'channels.list'), 'r') as file:
            channels = file.read()
            for x in channels.split('\n'):
                channel_info = x.split("::")
                if len(channel_info) == 2:
                    channel_dict[channel_info[0]] = channel_info[1]

    return channel_dict


def get_channel_list():
    global channel_list

    if channel_list is None:
        channel_list = []
        for k, v in get_channel_dict().items():
            channel_list.append(f"{k}::{v}")

    return channel_list


class ManagerFuncs:
    def __init__(self):
        pass

    def get_current_preview_method(self):
        return "none"

    def run_script(self, cmd, cwd='.'):
        if len(cmd) > 0 and cmd[0].startswith("#"):
            print(f"[ComfyUI-Manager] Unexpected behavior: `{cmd}`")
            return 0

        new_env = os.environ.copy()
        new_env["COMFYUI_PATH"] = comfy_path
        subprocess.check_call(cmd, cwd=cwd, env=new_env)

        return 0


manager_funcs = ManagerFuncs()


def write_config():
    config = configparser.ConfigParser()
    config['default'] = {
        'preview_method': manager_funcs.get_current_preview_method(),
        'badge_mode': get_config()['badge_mode'],
        'git_exe':  get_config()['git_exe'],
        'channel_url': get_config()['channel_url'],
        'share_option': get_config()['share_option'],
        'bypass_ssl': get_config()['bypass_ssl'],
        "file_logging": get_config()['file_logging'],
        'default_ui': get_config()['default_ui'],
        'component_policy': get_config()['component_policy'],
        'double_click_policy': get_config()['double_click_policy'],
        'windows_selector_event_loop_policy': get_config()['windows_selector_event_loop_policy'],
        'model_download_by_agent': get_config()['model_download_by_agent'],
        'downgrade_blacklist': get_config()['downgrade_blacklist'],
        'security_level': get_config()['security_level'],
        'skip_migration_check': get_config()['skip_migration_check'],
    }
    with open(config_path, 'w') as configfile:
        config.write(configfile)


def read_config():
    try:
        config = configparser.ConfigParser()
        config.read(config_path)
        default_conf = config['default']

        # policy migration: disable_unsecure_features -> security_level
        if 'disable_unsecure_features' in default_conf:
            if default_conf['disable_unsecure_features'].lower() == 'true':
                security_level = 'strong'
            else:
                security_level = 'normal'
        else:
            security_level = default_conf['security_level'] if 'security_level' in default_conf else 'normal'

        return {
                    'preview_method': default_conf['preview_method'] if 'preview_method' in default_conf else manager_funcs.get_current_preview_method(),
                    'badge_mode': default_conf['badge_mode'] if 'badge_mode' in default_conf else 'none',
                    'git_exe': default_conf['git_exe'] if 'git_exe' in default_conf else '',
                    'channel_url': default_conf['channel_url'] if 'channel_url' in default_conf else DEFAULT_CHANNEL,
                    'share_option': default_conf['share_option'] if 'share_option' in default_conf else 'all',
                    'bypass_ssl': default_conf['bypass_ssl'].lower() == 'true' if 'bypass_ssl' in default_conf else False,
                    'file_logging': default_conf['file_logging'].lower() == 'true' if 'file_logging' in default_conf else True,
                    'default_ui': default_conf['default_ui'] if 'default_ui' in default_conf else 'none',
                    'component_policy': default_conf['component_policy'] if 'component_policy' in default_conf else 'workflow',
                    'double_click_policy': default_conf['double_click_policy'] if 'double_click_policy' in default_conf else 'copy-all',
                    'windows_selector_event_loop_policy': default_conf['windows_selector_event_loop_policy'].lower() == 'true' if 'windows_selector_event_loop_policy' in default_conf else False,
                    'model_download_by_agent': default_conf['model_download_by_agent'].lower() == 'true' if 'model_download_by_agent' in default_conf else False,
                    'downgrade_blacklist': default_conf['downgrade_blacklist'] if 'downgrade_blacklist' in default_conf else '',
                    'skip_migration_check': default_conf['skip_migration_check'].lower() == 'true' if 'skip_migration_check' in default_conf else False,
                    'security_level': security_level
               }

    except Exception:
        return {
            'preview_method': manager_funcs.get_current_preview_method(),
            'badge_mode': 'none',
            'git_exe': '',
            'channel_url': DEFAULT_CHANNEL,
            'share_option': 'all',
            'bypass_ssl': False,
            'file_logging': True,
            'default_ui': 'none',
            'component_policy': 'workflow',
            'double_click_policy': 'copy-all',
            'windows_selector_event_loop_policy': False,
            'model_download_by_agent': False,
            'downgrade_blacklist': '',
            'skip_migration_check': False,
            'security_level': 'normal',
        }


def get_config():
    global cached_config

    if cached_config is None:
        cached_config = read_config()

    return cached_config


def switch_to_default_branch(repo):
    default_branch = repo.git.symbolic_ref('refs/remotes/origin/HEAD').replace('refs/remotes/origin/', '')
    repo.git.checkout(default_branch)


def try_install_script(url, repo_path, install_cmd, instant_execution=False):
    if not instant_execution and ((len(install_cmd) > 0 and install_cmd[0].startswith('#')) or (platform.system() == "Windows" and comfy_ui_commit_datetime.date() >= comfy_ui_required_commit_datetime.date())):
        if not os.path.exists(startup_script_path):
            os.makedirs(startup_script_path)

        script_path = os.path.join(startup_script_path, "install-scripts.txt")
        with open(script_path, "a") as file:
            obj = [repo_path] + install_cmd
            file.write(f"{obj}\n")

        return True
    else:
        if len(install_cmd) == 5 and install_cmd[2:4] == ['pip', 'install']:
            if is_blacklisted(install_cmd[4]):
                print(f"[ComfyUI-Manager] skip black listed pip installation: '{install_cmd[4]}'")
                return True

        print(f"\n## ComfyUI-Manager: EXECUTE => {install_cmd}")
        code = manager_funcs.run_script(install_cmd, cwd=repo_path)

        if platform.system() != "Windows":
            try:
                if comfy_ui_commit_datetime.date() < comfy_ui_required_commit_datetime.date():
                    print("\n\n###################################################################")
                    print(f"[WARN] ComfyUI-Manager: Your ComfyUI version ({comfy_ui_revision})[{comfy_ui_commit_datetime.date()}] is too old. Please update to the latest version.")
                    print(f"[WARN] The extension installation feature may not work properly in the current installed ComfyUI version on Windows environment.")
                    print("###################################################################\n\n")
            except:
                pass

        if code != 0:
            if url is None:
                url = os.path.dirname(repo_path)
            print(f"install script failed: {url}")
            return False

        return True


# use subprocess to avoid file system lock by git (Windows)
def __win_check_git_update(path, do_fetch=False, do_update=False):
    if do_fetch:
        command = [sys.executable, git_script_path, "--fetch", path]
    elif do_update:
        command = [sys.executable, git_script_path, "--pull", path]
    else:
        command = [sys.executable, git_script_path, "--check", path]

    new_env = os.environ.copy()
    new_env["COMFYUI_PATH"] = comfy_path
    process = subprocess.Popen(command, stdout=subprocess.PIPE, stderr=subprocess.PIPE, cwd=get_default_custom_nodes_path())
    output, _ = process.communicate()
    output = output.decode('utf-8').strip()

    if 'detected dubious' in output:
        # fix and try again
        safedir_path = path.replace('\\', '/')
        try:
            print(f"[ComfyUI-Manager] Try fixing 'dubious repository' error on '{safedir_path}' repo")
            process = subprocess.Popen(['git', 'config', '--global', '--add', 'safe.directory', safedir_path], env=new_env, stdout=subprocess.PIPE, stderr=subprocess.PIPE)
            output, _ = process.communicate()

            process = subprocess.Popen(command, env=new_env, stdout=subprocess.PIPE, stderr=subprocess.PIPE)
            output, _ = process.communicate()
            output = output.decode('utf-8').strip()
        except Exception:
            print(f'[ComfyUI-Manager] failed to fixing')

        if 'detected dubious' in output:
            print(f'\n[ComfyUI-Manager] Failed to fixing repository setup. Please execute this command on cmd: \n'
                  f'-----------------------------------------------------------------------------------------\n'
                  f'git config --global --add safe.directory "{safedir_path}"\n'
                  f'-----------------------------------------------------------------------------------------\n')

    if do_update:
        if "CUSTOM NODE PULL: Success" in output:
            process.wait()
            print(f"\x1b[2K\rUpdated: {path}")
            return True, True    # updated
        elif "CUSTOM NODE PULL: None" in output:
            process.wait()
            return False, True   # there is no update
        else:
            print(f"\x1b[2K\rUpdate error: {path}")
            process.wait()
            return False, False  # update failed
    else:
        if "CUSTOM NODE CHECK: True" in output:
            process.wait()
            return True, True
        elif "CUSTOM NODE CHECK: False" in output:
            process.wait()
            return False, True
        else:
            print(f"\x1b[2K\rFetch error: {path}")
            print(f"\n{output}\n")
            process.wait()
            return False, True


def __win_check_git_pull(path):
    new_env = os.environ.copy()
    new_env["COMFYUI_PATH"] = comfy_path
    command = [sys.executable, git_script_path, "--pull", path]
    process = subprocess.Popen(command, env=new_env, cwd=get_default_custom_nodes_path())
    process.wait()


def execute_install_script(url, repo_path, lazy_mode=False, instant_execution=False, no_deps=False):
    # import ipdb; ipdb.set_trace()
    install_script_path = os.path.join(repo_path, "install.py")
    requirements_path = os.path.join(repo_path, "requirements.txt")

    if lazy_mode:
        install_cmd = ["#LAZY-INSTALL-SCRIPT",  sys.executable]
        try_install_script(url, repo_path, install_cmd)
    else:
        if os.path.exists(requirements_path) and not no_deps:
            print("Install: pip packages")
            pip_fixer = PIPFixer(get_installed_packages())
            with open(requirements_path, "r") as requirements_file:
                for line in requirements_file:
                    #handle comments
                    if '#' in line:
                        if line.strip()[0] == '#':
                            print("Line is comment...skipping")
                            continue
                        else:
                            line = line.split('#')[0].strip()

                    package_name = remap_pip_package(line.strip())

                    if package_name and not package_name.startswith('#'):
                        if '--index-url' in package_name:
                            s = package_name.split('--index-url')
                            install_cmd = [sys.executable, "-m", "pip", "install", s[0].strip(), '--index-url', s[1].strip()]
                        else:
                            install_cmd = [sys.executable, "-m", "pip", "install", package_name]

                        if package_name.strip() != "" and not package_name.startswith('#'):
                            try_install_script(url, repo_path, install_cmd, instant_execution=instant_execution)

            pip_fixer.fix_broken()

        if os.path.exists(install_script_path):
            print(f"Install: install script")
            install_cmd = [sys.executable, "install.py"]
            try_install_script(url, repo_path, install_cmd, instant_execution=instant_execution)

    return True


def git_repo_update_check_with(path, do_fetch=False, do_update=False, no_deps=False):
    """

    perform update check for git custom node
    and fetch or update if flag is on

    :param path: path to git custom node
    :param do_fetch: do fetch during check
    :param do_update: do update during check
    :return: update state * success
    """
    if do_fetch:
        orig_print(f"\x1b[2K\rFetching: {path}", end='')
    elif do_update:
        orig_print(f"\x1b[2K\rUpdating: {path}", end='')

    # Check if the path is a git repository
    if not os.path.exists(os.path.join(path, '.git')):
        raise ValueError(f'Not a git repository: {path}')

    if platform.system() == "Windows":
        updated, success = __win_check_git_update(path, do_fetch, do_update)
        if updated and success:
            execute_install_script(None, path, lazy_mode=True, no_deps=no_deps)
        return updated, success
    else:
        # Fetch the latest commits from the remote repository
        repo = git.Repo(path)

        remote_name = 'origin'
        remote = repo.remote(name=remote_name)

        if not do_update and repo.head.is_detached:
            if do_fetch:
                remote.fetch()

            return True, True  # detached branch is treated as updatable

        if repo.head.is_detached:
            switch_to_default_branch(repo)

        current_branch = repo.active_branch
        branch_name = current_branch.name

        # Get the current commit hash
        commit_hash = repo.head.commit.hexsha

        if do_fetch or do_update:
            remote.fetch()

        if do_update:
            if repo.is_dirty():
                print(f"STASH: '{path}' is dirty.")
                repo.git.stash()

            if f'{remote_name}/{branch_name}' not in repo.refs:
                switch_to_default_branch(repo)
                current_branch = repo.active_branch
                branch_name = current_branch.name

            remote_commit_hash = repo.refs[f'{remote_name}/{branch_name}'].object.hexsha

            if commit_hash == remote_commit_hash:
                repo.close()
                return False, True

            try:
                remote.pull()
                repo.git.submodule('update', '--init', '--recursive')
                new_commit_hash = repo.head.commit.hexsha

                if commit_hash != new_commit_hash:
                    execute_install_script(None, path, no_deps=no_deps)
                    print(f"\nUpdated: {path}")
                    return True, True
                else:
                    return False, False

            except Exception as e:
                print(f"\nUpdating failed: {path}\n{e}", file=sys.stderr)
                return False, False

        if repo.head.is_detached:
            repo.close()
            return True, True

        # Get commit hash of the remote branch
        current_branch = repo.active_branch
        branch_name = current_branch.name

        if f'{remote_name}/{branch_name}' in repo.refs:
            remote_commit_hash = repo.refs[f'{remote_name}/{branch_name}'].object.hexsha
        else:
            return True, True  # Assuming there's an update if it's not the default branch.

        # Compare the commit hashes to determine if the local repository is behind the remote repository
        if commit_hash != remote_commit_hash:
            # Get the commit dates
            commit_date = repo.head.commit.committed_datetime
            remote_commit_date = repo.refs[f'{remote_name}/{branch_name}'].object.committed_datetime

            # Compare the commit dates to determine if the local repository is behind the remote repository
            if commit_date < remote_commit_date:
                repo.close()
                return True, True

        repo.close()

    return False, True


class GitProgress(RemoteProgress):
    def __init__(self):
        super().__init__()
        self.pbar = tqdm()

    def update(self, op_code, cur_count, max_count=None, message=''):
        self.pbar.total = max_count
        self.pbar.n = cur_count
        self.pbar.pos = 0
        self.pbar.refresh()


def is_valid_url(url):
    try:
        # Check for HTTP/HTTPS URL format
        result = urlparse(url)
        if all([result.scheme, result.netloc]):
            return True
    finally:
        # Check for SSH git URL format
        pattern = re.compile(r"^(.+@|ssh:\/\/).+:.+$")
        if pattern.match(url):
            return True
    return False


async def gitclone_install(url, instant_execution=False, msg_prefix='', no_deps=False):
    await unified_manager.reload('cache')
    await unified_manager.get_custom_nodes('default', 'cache')

    print(f"{msg_prefix}Install: {url}")

    result = ManagedResult('install-git')

    if not is_valid_url(url):
        return result.fail(f"Invalid git url: '{url}'")

    if url.endswith("/"):
        url = url[:-1]
    try:
        cnr = unified_manager.get_cnr_by_repo(url)
        if cnr:
            cnr_id = cnr['id']
            return await unified_manager.install_by_id(cnr_id, version_spec='nightly')
        else:
            repo_name = os.path.splitext(os.path.basename(url))[0]
<<<<<<< HEAD

            # NOTE: Keep original name as possible if unknown node
            # node_dir = f"{repo_name}@unknown"
            node_dir = repo_name

            repo_path = os.path.join(custom_nodes_path, node_dir)
            disabled_repo_path1 = os.path.join(custom_nodes_path, '.disabled', node_dir)
            disabled_repo_path2 = os.path.join(custom_nodes_path, repo_name+'.disabled')  # old style

            if os.path.exists(repo_path):
                return result.fail(f"Already exists: '{repo_path}'")

            if os.path.exists(disabled_repo_path1):
                return result.fail(f"Already exists (disabled): '{disabled_repo_path1}'")

            if os.path.exists(disabled_repo_path2):
                return result.fail(f"Already exists (disabled): '{disabled_repo_path2}'")

            print(f"CLONE into '{repo_path}'")

            # Clone the repository from the remote URL
            if not instant_execution and platform.system() == 'Windows':
                res = manager_funcs.run_script([sys.executable, git_script_path, "--clone", custom_nodes_path, url, repo_path], cwd=custom_nodes_path)
=======
            repo_path = os.path.join(get_default_custom_nodes_path(), repo_name)

            # Clone the repository from the remote URL
            if not instant_execution and platform.system() == 'Windows':
                res = manager_funcs.run_script([sys.executable, git_script_path, "--clone", get_default_custom_nodes_path(), url], cwd=get_default_custom_nodes_path())
>>>>>>> 445affd6
                if res != 0:
                    return result.fail(f"Failed to clone '{url}' into  '{repo_path}'")
            else:
                repo = git.Repo.clone_from(url, repo_path, recursive=True, progress=GitProgress())
                repo.git.clear_cache()
                repo.close()

            execute_install_script(url, repo_path, instant_execution=instant_execution, no_deps=no_deps)
            print("Installation was successful.")
            return result.with_target(repo_path)

    except Exception as e:
        traceback.print_exc()
        print(f"Install(git-clone) error: {url} / {e}", file=sys.stderr)
        return result.fail(f"Install(git-clone) error: {url} / {e}")


def git_pull(path):
    # Check if the path is a git repository
    if not os.path.exists(os.path.join(path, '.git')):
        raise ValueError('Not a git repository')

    # Pull the latest changes from the remote repository
    if platform.system() == "Windows":
        return __win_check_git_pull(path)
    else:
        repo = git.Repo(path)

        if repo.is_dirty():
            print(f"STASH: '{path}' is dirty.")
            repo.git.stash()

        if repo.head.is_detached:
            switch_to_default_branch(repo)

        current_branch = repo.active_branch
        remote_name = current_branch.tracking_branch().remote_name
        remote = repo.remote(name=remote_name)

        remote.pull()
        repo.git.submodule('update', '--init', '--recursive')

        repo.close()

    return True


async def get_data_by_mode(mode, filename, channel_url=None):
    if channel_url in get_channel_dict():
        channel_url = get_channel_dict()[channel_url]

    try:
        if mode == "local":
            uri = os.path.join(comfyui_manager_path, filename)
            json_obj = await get_data(uri)
        else:
            if channel_url is None:
                uri = get_config()['channel_url'] + '/' + filename
            else:
                uri = channel_url + '/' + filename

            cache_uri = str(simple_hash(uri))+'_'+filename
            cache_uri = os.path.join(cache_dir, cache_uri)

            if mode == "cache":
                if is_file_created_within_one_day(cache_uri):
                    json_obj = await get_data(cache_uri)
                else:
                    json_obj = await get_data(uri)
                    with cache_lock:
                        with open(cache_uri, "w", encoding='utf-8') as file:
                            json.dump(json_obj, file, indent=4, sort_keys=True)
            else:
                json_obj = await get_data(uri)
                with cache_lock:
                    with open(cache_uri, "w", encoding='utf-8') as file:
                        json.dump(json_obj, file, indent=4, sort_keys=True)
    except Exception as e:
        print(f"[ComfyUI-Manager] Due to a network error, switching to local mode.\n=> {filename}\n=> {e}")
        uri = os.path.join(comfyui_manager_path, filename)
        json_obj = await get_data(uri)

    return json_obj


<<<<<<< HEAD
def gitclone_fix(files, instant_execution=False, no_deps=False):
=======
def lookup_installed_custom_nodes(repo_name):
    try:
        import folder_paths
        base_paths = folder_paths.get_folder_paths("custom_nodes")
    except:
        base_paths = [custom_nodes_path]

    for base_path in base_paths:
        repo_path = os.path.join(base_path, repo_name)
        if os.path.exists(repo_path):
            return True, repo_path
        elif os.path.exists(repo_path+'.disabled'):
            return False, repo_path
        
    return None

def gitclone_fix(files, instant_execution=False):
>>>>>>> 445affd6
    print(f"Try fixing: {files}")
    for url in files:
        if not is_valid_url(url):
            print(f"Invalid git url: '{url}'")
            return False

        if url.endswith("/"):
            url = url[:-1]
        try:
            repo_name = os.path.splitext(os.path.basename(url))[0]
            repo_path = lookup_installed_custom_nodes(repo_name)

            if repo_path is not None:
                repo_path = repo_path[1]

<<<<<<< HEAD
            if not execute_install_script(url, repo_path, instant_execution=instant_execution, no_deps=no_deps):
                return False
=======
                if not execute_install_script(url, repo_path, instant_execution=instant_execution):
                    return False
            else:
                print(f"Custom node not found: {repo_name}")
>>>>>>> 445affd6

        except Exception as e:
            print(f"Install(git-clone) error: {url} / {e}", file=sys.stderr)
            return False

    print(f"Attempt to fixing '{files}' is done.")
    return True


def pip_install(packages):
    install_cmd = ['#FORCE', sys.executable, "-m", "pip", "install", '-U'] + packages
    try_install_script('pip install via manager', '..', install_cmd)


def rmtree(path):
    retry_count = 3

    while True:
        try:
            retry_count -= 1

            if platform.system() == "Windows":
                manager_funcs.run_script(['attrib', '-R', path + '\\*', '/S'])
            shutil.rmtree(path)

            return True

        except Exception as ex:
            print(f"ex: {ex}")
            time.sleep(3)

            if retry_count < 0:
                raise ex

            print(f"Uninstall retry({retry_count})")


def gitclone_uninstall(files):
    import os

    print(f"Uninstall: {files}")
    for url in files:
        if url.endswith("/"):
            url = url[:-1]
        try:
            dir_name = os.path.splitext(os.path.basename(url))[0].replace(".git", "")
            repo_path = lookup_installed_custom_nodes(dir_name)

            if repo_path is None:
                continue
            
            dir_path = repo_path[1]

            install_script_path = os.path.join(dir_path, "uninstall.py")
            disable_script_path = os.path.join(dir_path, "disable.py")
            if os.path.exists(install_script_path):
                uninstall_cmd = [sys.executable, "uninstall.py"]
                code = manager_funcs.run_script(uninstall_cmd, cwd=dir_path)

                if code != 0:
                    print(f"An error occurred during the execution of the uninstall.py script. Only the '{dir_path}' will be deleted.")
            elif os.path.exists(disable_script_path):
                disable_script = [sys.executable, "disable.py"]
                code = manager_funcs.run_script(disable_script, cwd=dir_path)
                if code != 0:
                    print(f"An error occurred during the execution of the disable.py script. Only the '{dir_path}' will be deleted.")

            rmtree(dir_path)
        except Exception as e:
            print(f"Uninstall(git-clone) error: {url} / {e}", file=sys.stderr)
            return False

    print("Uninstallation was successful.")
    return True


def gitclone_set_active(files, is_disable):
    import os

    if is_disable:
        action_name = "Disable"
    else:
        action_name = "Enable"

    print(f"{action_name}: {files}")
    for url in files:
        if url.endswith("/"):
            url = url[:-1]
        try:
            dir_name = os.path.splitext(os.path.basename(url))[0].replace(".git", "")
            repo_path = lookup_installed_custom_nodes(dir_name)

            if repo_path is None:
                continue

            dir_path = repo_path[1]
            
            if is_disable:
                current_path = dir_path
                new_path = dir_path + ".disabled"
            else:
                current_path = dir_path + ".disabled"
                new_path = dir_path

            shutil.move(current_path, new_path)

            if is_disable:
                if os.path.exists(os.path.join(new_path, "disable.py")):
                    disable_script = [sys.executable, "disable.py"]
                    try_install_script(url, new_path, disable_script)
            else:
                if os.path.exists(os.path.join(new_path, "enable.py")):
                    enable_script = [sys.executable, "enable.py"]
                    try_install_script(url, new_path, enable_script)

        except Exception as e:
            print(f"{action_name}(git-clone) error: {url} / {e}", file=sys.stderr)
            return False

    print(f"{action_name} was successful.")
    return True


def gitclone_update(files, instant_execution=False, skip_script=False, msg_prefix="", no_deps=False):
    import os

    print(f"{msg_prefix}Update: {files}")
    for url in files:
        if url.endswith("/"):
            url = url[:-1]
        try:
            repo_name = os.path.splitext(os.path.basename(url))[0].replace(".git", "")
            repo_path = lookup_installed_custom_nodes(repo_name)

            if repo_path is None:
                continue

            repo_path = repo_path[1]
            
            git_pull(repo_path)

            if not skip_script:
                if instant_execution:
                    if not execute_install_script(url, repo_path, lazy_mode=False, instant_execution=True, no_deps=no_deps):
                        return False
                else:
                    if not execute_install_script(url, repo_path, lazy_mode=True, no_deps=no_deps):
                        return False

        except Exception as e:
            print(f"Update(git-clone) error: {url} / {e}", file=sys.stderr)
            return False

    if not skip_script:
        print("Update was successful.")
    return True


def update_path(repo_path, instant_execution=False, no_deps=False):
    if not os.path.exists(os.path.join(repo_path, '.git')):
        return "fail"

    # version check
    repo = git.Repo(repo_path)

    if repo.head.is_detached:
        switch_to_default_branch(repo)

    current_branch = repo.active_branch
    branch_name = current_branch.name

    if current_branch.tracking_branch() is None:
        print(f"[ComfyUI-Manager] There is no tracking branch ({current_branch})")
        remote_name = 'origin'
    else:
        remote_name = current_branch.tracking_branch().remote_name
    remote = repo.remote(name=remote_name)

    try:
        remote.fetch()
    except Exception as e:
        if 'detected dubious' in str(e):
            print(f"[ComfyUI-Manager] Try fixing 'dubious repository' error on 'ComfyUI' repository")
            safedir_path = comfy_path.replace('\\', '/')
            subprocess.run(['git', 'config', '--global', '--add', 'safe.directory', safedir_path])
            try:
                remote.fetch()
            except Exception:
                print(f"\n[ComfyUI-Manager] Failed to fixing repository setup. Please execute this command on cmd: \n"
                      f"-----------------------------------------------------------------------------------------\n"
                      f'git config --global --add safe.directory "{safedir_path}"\n'
                      f"-----------------------------------------------------------------------------------------\n")

    commit_hash = repo.head.commit.hexsha
    remote_commit_hash = repo.refs[f'{remote_name}/{branch_name}'].object.hexsha

    if commit_hash != remote_commit_hash:
        git_pull(repo_path)
        execute_install_script("ComfyUI", repo_path, instant_execution=instant_execution, no_deps=no_deps)
        return "updated"
    else:
        return "skipped"


def lookup_customnode_by_url(data, target):
    for x in data['custom_nodes']:
        if target in x['files']:
            dir_name = os.path.splitext(os.path.basename(target))[0].replace(".git", "")
            repo_path = lookup_installed_custom_nodes(dir_name)

            if repo_path is None:
                continue

            if repo_path[0]:
                x['installed'] = 'True'
            else:
                x['installed'] = 'Disabled'
            return x

    return None


def simple_check_custom_node(url):
    dir_name = os.path.splitext(os.path.basename(url))[0].replace(".git", "")
    repo_path = lookup_installed_custom_nodes(dir_name)

    if repo_path is None:
        return 'not-installed'
    
    if repo_path[0]:
        return 'installed'
    else:
        return 'disabled'


<<<<<<< HEAD
def check_state_of_git_node_pack_single(item, do_fetch=False, do_update_check=True, do_update=False):
    if item['version'] == 'unknown':
        dir_path = unified_manager.unknown_active_nodes.get(item['id'])[1]
    elif item['version'] == 'nightly':
        dir_path = unified_manager.active_nodes.get(item['id'])[1]
    else:
        # skip CNR nodes
        dir_path = None

    if dir_path and os.path.exists(dir_path):
        if do_update_check:
            update_state, success = git_repo_update_check_with(dir_path, do_fetch, do_update)
            if (do_update_check or do_update) and update_state:
                item['update-state'] = 'true'
            elif do_update and not success:
                item['update-state'] = 'fail'
=======
def check_a_custom_node_installed(item, do_fetch=False, do_update_check=True, do_update=False):
    item['installed'] = 'None'

    if item['install_type'] == 'git-clone' and len(item['files']) == 1:
        url = item['files'][0]

        if url.endswith("/"):
            url = url[:-1]

        dir_name = os.path.splitext(os.path.basename(url))[0].replace(".git", "")
        repo_path = lookup_installed_custom_nodes(dir_name)

        if repo_path is None:
            item['installed'] = 'False'
        elif repo_path[0]:
            dir_path = repo_path[1]
            try:
                item['installed'] = 'True'  # default

                if cm_global.try_call(api="cm.is_import_failed_extension", name=dir_name):
                    item['installed'] = 'Fail'

                if do_update_check:
                    update_state, success = git_repo_has_updates(dir_path, do_fetch, do_update)
                    if (do_update_check or do_update) and update_state:
                        item['installed'] = 'Update'
                    elif do_update and not success:
                        item['installed'] = 'Fail'
            except:
                if cm_global.try_call(api="cm.is_import_failed_extension", name=dir_name):
                    item['installed'] = 'Fail'
                else:
                    item['installed'] = 'True'

        else:
            item['installed'] = 'Disabled'

    elif item['install_type'] == 'copy' and len(item['files']) == 1:
        dir_name = os.path.basename(item['files'][0])

        if item['files'][0].endswith('.py'):
            base_path = lookup_installed_custom_nodes(item['files'][0])
            if base_path is None:
                item['installed'] = 'False'
                return
            elif base_path[0]:
                item['installed'] = 'True'
            else:
                item['installed'] = 'Disabled'

            return
        elif 'js_path' in item:
            base_path = os.path.join(js_path, item['js_path'])
        else:
            base_path = js_path

        file_path = os.path.join(base_path, dir_name)
        if os.path.exists(file_path):
            if cm_global.try_call(api="cm.is_import_failed_extension", name=dir_name):
                item['installed'] = 'Fail'
            else:
                item['installed'] = 'True'
        else:
            item['installed'] = 'False'
>>>>>>> 445affd6


def get_installed_pip_packages():
    # extract pip package infos
    pips = subprocess.check_output([sys.executable, '-m', 'pip', 'freeze'], text=True).split('\n')

    res = {}
    for x in pips:
        if x.strip() == "":
            continue

        if ' @ ' in x:
            spec_url = x.split(' @ ')
            res[spec_url[0]] = spec_url[1]
        else:
            res[x] = ""

    return res


def get_current_snapshot():
    # Get ComfyUI hash
    repo_path = comfy_path

    if not os.path.exists(os.path.join(repo_path, '.git')):
        print(f"ComfyUI update fail: The installed ComfyUI does not have a Git repository.")
        return {}

    repo = git.Repo(repo_path)
    comfyui_commit_hash = repo.head.commit.hexsha

    git_custom_nodes = {}
    cnr_custom_nodes = {}
    file_custom_nodes = []

    try:
        import folder_paths
        base_paths = folder_paths.get_folder_paths("custom_nodes")
    except:
        base_paths = [custom_nodes_path]

    # Get custom nodes hash
<<<<<<< HEAD
    for path in os.listdir(custom_nodes_path):
        if path in ['.disabled', '__pycache__']:
            continue

        fullpath = os.path.join(custom_nodes_path, path)
=======
    for base_path in base_paths:
        for path in os.listdir(base_path):
            fullpath = os.path.join(base_path, path)
>>>>>>> 445affd6

            if os.path.isdir(fullpath):
                is_disabled = path.endswith(".disabled")

                try:
                    git_dir = os.path.join(fullpath, '.git')

<<<<<<< HEAD
                parsed_spec = path.split('@')

                if len(parsed_spec) == 1:
                    node_id = parsed_spec[0]
                    ver_spec = 'unknown'
                else:
                    node_id, ver_spec = parsed_spec
                    ver_spec = ver_spec.replace('_', '.')

                if len(ver_spec) > 1 and ver_spec not in ['nightly', 'latest', 'unknown']:
                    if is_disabled:
                        continue  # don't restore disabled state of CNR node.

                    cnr_custom_nodes[node_id] = ver_spec

                elif not os.path.exists(git_dir):
                    continue

                else:
                    repo = git.Repo(fullpath)
                    commit_hash = repo.head.commit.hexsha
                    url = repo.remotes.origin.url
                    git_custom_nodes[url] = dict(hash=commit_hash, disabled=is_disabled)
            except:
                print(f"Failed to extract snapshots for the custom node '{path}'.")
=======
                    if not os.path.exists(git_dir):
                        continue

                    repo = git.Repo(fullpath)
                    commit_hash = repo.head.commit.hexsha
                    url = repo.remotes.origin.url
                    git_custom_nodes[url] = {
                        'hash': commit_hash,
                        'disabled': is_disabled
                    }

                except:
                    print(f"Failed to extract snapshots for the custom node '{path}'.")
>>>>>>> 445affd6

            elif path.endswith('.py'):
                is_disabled = path.endswith(".py.disabled")
                filename = os.path.basename(path)
                item = {
                    'filename': filename,
                    'disabled': is_disabled
                }

                file_custom_nodes.append(item)

    pip_packages = get_installed_pip_packages()

    return {
        'comfyui': comfyui_commit_hash,
        'git_custom_nodes': git_custom_nodes,
        'cnr_custom_nodes': cnr_custom_nodes,
        'file_custom_nodes': file_custom_nodes,
        'pips': pip_packages,
    }


def save_snapshot_with_postfix(postfix, path=None):
    if path is None:
        now = datetime.now()

        date_time_format = now.strftime("%Y-%m-%d_%H-%M-%S")
        file_name = f"{date_time_format}_{postfix}"

        path = os.path.join(comfyui_manager_path, 'snapshots', f"{file_name}.json")
    else:
        file_name = path.replace('\\', '/').split('/')[-1]
        file_name = file_name.split('.')[-2]

    snapshot = get_current_snapshot()
    if path.endswith('.json'):
        with open(path, "w") as json_file:
            json.dump(snapshot, json_file, indent=4)

        return file_name + '.json'

    elif path.endswith('.yaml'):
        with open(path, "w") as yaml_file:
            snapshot = {'custom_nodes': snapshot}
            yaml.dump(snapshot, yaml_file, allow_unicode=True)

        return path


async def extract_nodes_from_workflow(filepath, mode='local', channel_url='default'):
    # prepare json data
    workflow = None
    if filepath.endswith('.json'):
        with open(filepath, "r", encoding="UTF-8", errors="ignore") as json_file:
            try:
                workflow = json.load(json_file)
            except:
                print(f"Invalid workflow file: {filepath}")
                exit(-1)

    elif filepath.endswith('.png'):
        from PIL import Image
        with Image.open(filepath) as img:
            if 'workflow' not in img.info:
                print(f"The specified .png file doesn't have a workflow: {filepath}")
                exit(-1)
            else:
                try:
                    workflow = json.loads(img.info['workflow'])
                except:
                    print(f"This is not a valid .png file containing a ComfyUI workflow: {filepath}")
                    exit(-1)

    if workflow is None:
        print(f"Invalid workflow file: {filepath}")
        exit(-1)

    # extract nodes
    used_nodes = set()

    def extract_nodes(sub_workflow):
        for x in sub_workflow['nodes']:
            node_name = x.get('type')

            # skip virtual nodes
            if node_name in ['Reroute', 'Note']:
                continue

            if node_name is not None and not (node_name.startswith('workflow/') or node_name.startswith('workflow>')):
                used_nodes.add(node_name)

    if 'nodes' in workflow:
        extract_nodes(workflow)

        if 'extra' in workflow:
            if 'groupNodes' in workflow['extra']:
                for x in workflow['extra']['groupNodes'].values():
                    extract_nodes(x)

    # lookup dependent custom nodes
    ext_map = await get_data_by_mode(mode, 'extension-node-map.json', channel_url)

    rext_map = {}
    preemption_map = {}
    patterns = []
    for k, v in ext_map.items():
        if k == 'https://github.com/comfyanonymous/ComfyUI':
            for x in v[0]:
                if x not in preemption_map:
                    preemption_map[x] = []

                preemption_map[x] = k
            continue

        for x in v[0]:
            if x not in rext_map:
                rext_map[x] = []

            rext_map[x].append(k)

        if 'preemptions' in v[1]:
            for x in v[1]['preemptions']:
                if x not in preemption_map:
                    preemption_map[x] = []

                preemption_map[x] = k

        if 'nodename_pattern' in v[1]:
            patterns.append((v[1]['nodename_pattern'], k))

    # identify used extensions
    used_exts = set()
    unknown_nodes = set()

    for node_name in used_nodes:
        ext = preemption_map.get(node_name)

        if ext is None:
            ext = rext_map.get(node_name)
            if ext is not None:
                ext = ext[0]

        if ext is None:
            for pat_ext in patterns:
                if re.search(pat_ext[0], node_name):
                    ext = pat_ext[1]
                    break

        if ext == 'https://github.com/comfyanonymous/ComfyUI':
            pass
        elif ext is not None:
            if 'Fooocus' in ext:
                print(f">> {node_name}")

            used_exts.add(ext)
        else:
            unknown_nodes.add(node_name)

    return used_exts, unknown_nodes


def unzip(model_path):
    if not os.path.exists(model_path):
        print(f"[ComfyUI-Manager] unzip: File not found: {model_path}")
        return False

    base_dir = os.path.dirname(model_path)
    filename = os.path.basename(model_path)
    target_dir = os.path.join(base_dir, filename[:-4])

    os.makedirs(target_dir, exist_ok=True)

    with zipfile.ZipFile(model_path, 'r') as zip_ref:
        zip_ref.extractall(target_dir)

    # Check if there's only one directory inside the target directory
    contents = os.listdir(target_dir)
    if len(contents) == 1 and os.path.isdir(os.path.join(target_dir, contents[0])):
        nested_dir = os.path.join(target_dir, contents[0])
        # Move each file and sub-directory in the nested directory up to the target directory
        for item in os.listdir(nested_dir):
            shutil.move(os.path.join(nested_dir, item), os.path.join(target_dir, item))
        # Remove the now empty nested directory
        os.rmdir(nested_dir)

    os.remove(model_path)
    return True


def map_to_unified_keys(json_obj):
    res = {}
    for k, v in json_obj.items():
        cnr = unified_manager.get_cnr_by_repo(k)
        if cnr:
            res[cnr['id']] = v
        else:
            res[k] = v

    return res


async def get_unified_total_nodes(channel, mode):
    await unified_manager.reload(mode)

    res = await unified_manager.get_custom_nodes(channel, mode)

    # collect pure cnr ids (i.e. not exists in custom-node-list.json)
    # populate state/updatable field to non-pure cnr nodes
    cnr_ids = set(unified_manager.cnr_map.keys())
    for k, v in res.items():
        # resolve cnr_id from repo url
        files_in_json = v.get('files', [])
        cnr_id = None
        if len(files_in_json) == 1:
            cnr = unified_manager.get_cnr_by_repo(files_in_json[0])
            if cnr:
                cnr_id = cnr['id']

        if cnr_id is not None:
            # cnr or nightly version
            cnr_ids.remove(cnr_id)
            updatable = False
            cnr = unified_manager.cnr_map[cnr_id]

            if cnr_id in invalid_nodes:
                v['invalid-installation'] = True

            if cnr_id in unified_manager.active_nodes:
                # installed
                v['state'] = 'enabled'
                if unified_manager.active_nodes[cnr_id][0] != 'nightly':
                    updatable = unified_manager.is_updatable(cnr_id)
                else:
                    updatable = False
                v['active_version'] = unified_manager.active_nodes[cnr_id][0]
                v['version'] = v['active_version']

                if cm_global.try_call(api="cm.is_import_failed_extension", name=unified_manager.active_nodes[cnr_id][1]):
                    v['import-fail'] = True

            elif cnr_id in unified_manager.cnr_inactive_nodes:
                # disabled
                v['state'] = 'disabled'
                cnr_ver = unified_manager.get_from_cnr_inactive_nodes(cnr_id)
                if cnr_ver is not None:
                    v['version'] = str(cnr_ver[0])
                else:
                    v['version'] = '0'

            elif cnr_id in unified_manager.nightly_inactive_nodes:
                # disabled
                v['state'] = 'disabled'
                v['version'] = 'nightly'
            else:
                # not installed
                v['state'] = 'not-installed'

            if 'version' not in v:
                v['version'] = cnr['latest_version']['version']

            v['update-state'] = 'true' if updatable else 'false'
        else:
            # unknown version
            v['version'] = 'unknown'

            if unified_manager.is_enabled(k, 'unknown'):
                v['state'] = 'enabled'
                v['active_version'] = 'unknown'

                if cm_global.try_call(api="cm.is_import_failed_extension", name=unified_manager.unknown_active_nodes[k][1]):
                    v['import-fail'] = True

            elif unified_manager.is_disabled(k, 'unknown'):
                v['state'] = 'disabled'
            else:
                v['state'] = 'not-installed'

    # add items for pure cnr nodes
    if normalize_channel(channel) == DEFAULT_CHANNEL:
        # Don't show CNR nodes unless default channel
        for cnr_id in cnr_ids:
            cnr = unified_manager.cnr_map[cnr_id]
            author = cnr['publisher']['name']
            title = cnr['name']
            reference = f"https://registry.comfy.org/nodes/{cnr['id']}"
            install_type = "cnr"
            description = cnr.get('description', '')

            ver = None
            active_version = None
            updatable = False
            import_fail = None
            if cnr_id in unified_manager.active_nodes:
                # installed
                state = 'enabled'
                updatable = unified_manager.is_updatable(cnr_id)
                active_version = unified_manager.active_nodes[cnr['id']][0]
                ver = active_version

                if cm_global.try_call(api="cm.is_import_failed_extension", name=unified_manager.active_nodes[cnr_id][1]):
                    import_fail = True

            elif cnr['id'] in unified_manager.cnr_inactive_nodes:
                # disabled
                state = 'disabled'
            elif cnr['id'] in unified_manager.nightly_inactive_nodes:
                # disabled
                state = 'disabled'
                ver = 'nightly'
            else:
                # not installed
                state = 'not-installed'

            if ver is None:
                ver = cnr['latest_version']['version']

            item = dict(author=author, title=title, reference=reference, install_type=install_type,
                        description=description, state=state, updatable=updatable, version=ver)

            if active_version:
                item['active_version'] = active_version

            if import_fail:
                item['import-fail'] = True

            res[cnr_id] = item

    return res


def populate_github_stats(node_packs, json_obj_github):
    for k, v in node_packs.items():
        url = v['reference']
        if url in json_obj_github:
            v['stars'] = json_obj_github[url]['stars']
            v['last_update'] = json_obj_github[url]['last_update']
            v['trust'] = json_obj_github[url]['author_account_age_days'] > 180
        else:
            v['stars'] = -1
            v['last_update'] = -1
            v['trust'] = False


def populate_favorites(node_packs, json_obj_extras):
    favorites = set(json_obj_extras['favorites'])

    for k, v in node_packs.items():
        if v.get('version') != 'unknown':
            if k in favorites:
                v['is_favorite'] = True


async def restore_snapshot(snapshot_path, git_helper_extras=None):
    cloned_repos = []
    checkout_repos = []
    enabled_repos = []
    disabled_repos = []
    skip_node_packs = []

    await unified_manager.reload('cache')
    await unified_manager.get_custom_nodes('default', 'cache')

    cnr_repo_map = {}
    for k, v in unified_manager.repo_cnr_map.items():
        cnr_repo_map[v['id']] = k

    print(f"Restore snapshot.")

    postinstalls = []

    with open(snapshot_path, 'r', encoding="UTF-8") as snapshot_file:
        if snapshot_path.endswith('.json'):
            info = json.load(snapshot_file)
        elif snapshot_path.endswith('.yaml'):
            info = yaml.load(snapshot_file, Loader=yaml.SafeLoader)
            info = info['custom_nodes']

        # for cnr restore
        cnr_info = info.get('cnr_custom_nodes')
        if cnr_info is not None:
            # disable not listed cnr nodes
            todo_disable = []
            todo_checkout = []

            for k, v in unified_manager.active_nodes.items():
                if 'comfyui-manager' in k:
                    continue

                if v[0] != 'nightly':
                    if k not in cnr_info:
                        todo_disable.append(k)
                    else:
                        cnr_ver = cnr_info[k]
                        if v[1] != cnr_ver:
                            todo_checkout.append((k, cnr_ver))
                        else:
                            skip_node_packs.append(k)

            for x in todo_disable:
                unified_manager.unified_disable(x, False)
                disabled_repos.append(x)

            for x in todo_checkout:
                unified_manager.cnr_switch_version(x[0], x[1], instant_execution=True, no_deps=True, return_postinstall=False)
                checkout_repos.append(x[1])

            # install listed cnr nodes
            for k, v in cnr_info.items():
                if 'comfyui-manager' in k:
                    continue

                ps = await unified_manager.install_by_id(k, version_spec=v, instant_execution=True, return_postinstall=True)
                cloned_repos.append(k)
                if ps is not None and ps.result:
                    if hasattr(ps, 'postinstall'):
                        postinstalls.append(ps.postinstall)
                    else:
                        print(f"cm-cli: unexpected [0001]")

        # for nightly restore
        git_info = info.get('git_custom_nodes')
        if git_info is not None:
            todo_disable = []
            todo_enable = []
            todo_checkout = []
            processed_urls = []

            for k, v in unified_manager.active_nodes.items():
                if 'comfyui-manager' in k:
                    continue

                if v[0] == 'nightly' and cnr_repo_map.get(k):
                    repo_url = cnr_repo_map.get(k)

                    normalized_url1 = repo_url.replace("git@github.com:", "https://github.com/")
                    normalized_url2 = repo_url.replace("https://github.com/", "git@github.com:")

                    if normalized_url1 not in git_info and normalized_url2 not in git_info:
                        todo_disable.append(k)
                    else:
                        if normalized_url1 in git_info:
                            commit_hash = git_info[normalized_url1]['hash']
                            todo_checkout.append((v[1], commit_hash))

                        if normalized_url2 in git_info:
                            commit_hash = git_info[normalized_url2]['hash']
                            todo_checkout.append((v[1], commit_hash))

            for k, v in unified_manager.nightly_inactive_nodes.items():
                if 'comfyui-manager' in k:
                    continue

                if cnr_repo_map.get(k):
                    repo_url = cnr_repo_map.get(k)
                    normalized_url1 = repo_url.replace("git@github.com:", "https://github.com/")
                    normalized_url2 = repo_url.replace("https://github.com/", "git@github.com:")

                    if normalized_url1 in git_info:
                        commit_hash = git_info[normalized_url1]['hash']
                        todo_enable.append((k, commit_hash))
                        processed_urls.append(normalized_url1)

                    if normalized_url2 in git_info:
                        commit_hash = git_info[normalized_url2]['hash']
                        todo_enable.append((k, commit_hash))
                        processed_urls.append(normalized_url2)

            for x in todo_disable:
                unified_manager.unified_disable(x, False)
                disabled_repos.append(x)

            for x in todo_enable:
                res = unified_manager.unified_enable(x, 'nightly')

                is_switched = False
                if res and res.target:
                    is_switched = repo_switch_commit(res.target, x[1])

                if is_switched:
                    checkout_repos.append(x)
                else:
                    enabled_repos.append(x)

            for x in todo_checkout:
                is_switched = repo_switch_commit(x[0], x[1])

                if is_switched:
                    checkout_repos.append(x)
                else:
                    skip_node_packs.append(x[0])

            for x in git_info.keys():
                normalized_url = x.replace("git@github.com:", "https://github.com/")
                cnr = unified_manager.repo_cnr_map.get(normalized_url)
                if cnr is not None:
                    pack_id = cnr['id']
                    await unified_manager.install_by_id(pack_id, 'nightly', instant_execution=True, no_deps=False, return_postinstall=False)
                    cloned_repos.append(pack_id)
                    processed_urls.append(x)

            for x in processed_urls:
                if x in git_info:
                    del git_info[x]

            # remained nightly will be installed and migrated

    # for unknown restore
    todo_disable = []
    todo_enable = []
    todo_checkout = []
    processed_urls = []

    for k2, v2 in unified_manager.unknown_active_nodes.items():
        repo_url = resolve_giturl_from_path(v2[1])

        if repo_url is None:
            continue

        normalized_url1 = repo_url.replace("git@github.com:", "https://github.com/")
        normalized_url2 = repo_url.replace("https://github.com/", "git@github.com:")

        if normalized_url1 not in git_info and normalized_url2 not in git_info:
            todo_disable.append(k2)
        else:
            if normalized_url1 in git_info:
                commit_hash = git_info[normalized_url1]['hash']
                todo_checkout.append((k2, commit_hash))
                processed_urls.append(normalized_url1)

            if normalized_url2 in git_info:
                commit_hash = git_info[normalized_url2]['hash']
                todo_checkout.append((k2, commit_hash))
                processed_urls.append(normalized_url2)

    for k2, v2 in unified_manager.unknown_inactive_nodes.items():
        repo_url = resolve_giturl_from_path(v2[1])

        if repo_url is None:
            continue

        normalized_url1 = repo_url.replace("git@github.com:", "https://github.com/")
        normalized_url2 = repo_url.replace("https://github.com/", "git@github.com:")

        if normalized_url1 in git_info:
            commit_hash = git_info[normalized_url1]['hash']
            todo_enable.append((k2, commit_hash))
            processed_urls.append(normalized_url1)

        if normalized_url2 in git_info:
            commit_hash = git_info[normalized_url2]['hash']
            todo_enable.append((k2, commit_hash))
            processed_urls.append(normalized_url2)

    for x in todo_disable:
        unified_manager.unified_disable(x, True)
        disabled_repos.append(x)

    for x in todo_enable:
        res = unified_manager.unified_enable(x[0], 'unknown')

        is_switched = False
        if res and res.target:
            is_switched = repo_switch_commit(res.target, x[1])

        if is_switched:
            checkout_repos.append(x)
        else:
            enabled_repos.append(x)

    for x in todo_checkout:
        is_switched = repo_switch_commit(x[0], x[1])

        if is_switched:
            checkout_repos.append(x)
        else:
            skip_node_packs.append(x[0])

    for x in processed_urls:
        if x in git_info:
            del git_info[x]

    for repo_url in git_info.keys():
        repo_name = os.path.basename(repo_url)
        if repo_name.endswith('.git'):
            repo_name = repo_name[:-4]

        to_path = os.path.join(custom_nodes_path, repo_name)
        unified_manager.repo_install(repo_url, to_path, instant_execution=True, no_deps=False, return_postinstall=False)
        cloned_repos.append(repo_name)

    # reload
    await unified_manager.migrate_unmanaged_nodes()

    # print summary
    for x in cloned_repos:
        print(f"[ INSTALLED ] {x}")
    for x in checkout_repos:
        print(f"[  CHECKOUT ] {x}")
    for x in enabled_repos:
        print(f"[  ENABLED  ] {x}")
    for x in disabled_repos:
        print(f"[  DISABLED ] {x}")
    for x in skip_node_packs:
        print(f"[  SKIPPED ] {x}")

    # if is_failed:
    #     print("[bold red]ERROR: Failed to restore snapshot.[/bold red]")


# check need to migrate
need_to_migrate = False


async def check_need_to_migrate():
    global need_to_migrate

    await unified_manager.reload('cache')
    await unified_manager.load_nightly(channel='default', mode='cache')

    legacy_custom_nodes = []

    for x in unified_manager.active_nodes.values():
        if x[0] == 'nightly' and not x[1].endswith('@nightly'):
            legacy_custom_nodes.append(x[1])

    for x in unified_manager.nightly_inactive_nodes.values():
        if not x.endswith('@nightly'):
            legacy_custom_nodes.append(x)

    if len(legacy_custom_nodes) > 0:
        print("\n--------------------- ComfyUI-Manager migration notice --------------------")
        print("The following custom nodes were installed using the old management method and require migration:")
        print(", ".join(legacy_custom_nodes))
        print("---------------------------------------------------------------------------\n")
        need_to_migrate = True


def get_comfyui_versions():
    repo = git.Repo(comfy_path)
    versions = [x.name for x in repo.tags if x.name.startswith('v')]
    versions.reverse()  # nearest tag

    versions = versions[:4]

    current_tag = repo.git.describe('--tags')

    if current_tag not in versions:
        versions = sorted(versions + [current_tag], reverse=True)
        versions = versions[:4]

    main_branch = repo.heads.main
    latest_commit = main_branch.commit
    latest_tag = repo.git.describe('--tags', latest_commit.hexsha)

    if latest_tag != versions[0]:
        versions.insert(0, 'nightly')
    else:
        versions[0] = 'nightly'
        current_tag = 'nightly'

    return versions, current_tag


def switch_comfyui(tag):
    repo = git.Repo(comfy_path)

    if tag == 'nightly':
        repo.git.checkout('main')
        repo.remotes.origin.pull()
        print("[ComfyUI-Manager] ComfyUI version is switched to the latest 'main' version")
    else:
        repo.git.checkout(tag)
        print(f"[ComfyUI-Manager] ComfyUI version is switched to '{tag}'")


def resolve_giturl_from_path(fullpath):
    """
    resolve giturl path of unclassified custom node based on remote url in .git/config
    """
    git_config_path = os.path.join(fullpath, '.git', 'config')

    if not os.path.exists(git_config_path):
        return "unknown"

    config = configparser.ConfigParser()
    config.read(git_config_path)

    for k, v in config.items():
        if k.startswith('remote ') and 'url' in v:
            return v['url'].replace("git@github.com:", "https://github.com/")

    return None


def repo_switch_commit(repo_path, commit_hash):
    try:
        repo = git.Repo(repo_path)
        if repo.head.commit.hexsha == commit_hash:
            return False

        repo.git.checkout(commit_hash)
        return True
    except:
        return None<|MERGE_RESOLUTION|>--- conflicted
+++ resolved
@@ -30,22 +30,46 @@
 import cnr_utils
 from manager_util import *
 
-<<<<<<< HEAD
 
 version_code = [3, 0]
 version_str = f"V{version_code[0]}.{version_code[1]}" + (f'.{version_code[2]}' if len(version_code) > 2 else '')
 
 
 DEFAULT_CHANNEL = "https://raw.githubusercontent.com/ltdrdata/ComfyUI-Manager/main"
-=======
-version = [2, 55, 5]
-version_str = f"V{version[0]}.{version[1]}" + (f'.{version[2]}' if len(version) > 2 else '')
->>>>>>> 445affd6
 
 
 custom_nodes_path = os.path.abspath(os.path.join(comfyui_manager_path, '..'))
 
-<<<<<<< HEAD
+default_custom_nodes_path = None
+
+def get_default_custom_nodes_path():
+    global default_custom_nodes_path
+    if default_custom_nodes_path is None:
+        try:
+            import folder_paths
+            default_custom_nodes_path = folder_paths.get_folder_paths("custom_nodes")[0]
+        except:
+            default_custom_nodes_path = custom_nodes_path
+
+    return default_custom_nodes_path
+
+
+def get_custom_nodes_paths():
+        try:
+            import folder_paths
+            return folder_paths.get_folder_paths("custom_nodes")
+        except:
+            return [custom_nodes_path]
+
+
+def get_comfyui_tag():
+    repo = git.Repo(comfy_path)
+    try:
+        return repo.git.describe('--tags')
+    except:
+        return None
+
+
 invalid_nodes = {}
 
 
@@ -94,36 +118,6 @@
             print(x)
 
         print("\n---------------------------------------------------------------------------\n")
-=======
-default_custom_nodes_path = None
-
-def get_default_custom_nodes_path():
-    global default_custom_nodes_path
-    if default_custom_nodes_path is None:
-        try:
-            import folder_paths
-            default_custom_nodes_path = folder_paths.get_folder_paths("custom_nodes")[0]
-        except:
-            default_custom_nodes_path = custom_nodes_path
-
-    return default_custom_nodes_path
-
-
-def get_custom_nodes_paths():
-        try:
-            import folder_paths
-            return folder_paths.get_folder_paths("custom_nodes")
-        except:
-            return [custom_nodes_path]
-
-
-def get_comfyui_tag():
-    repo = git.Repo(comfy_path)
-    try:
-        return repo.git.describe('--tags')
-    except:
-        return None
->>>>>>> 445affd6
 
 
 comfy_path = os.environ.get('COMFYUI_PATH')
@@ -1847,15 +1841,15 @@
             return await unified_manager.install_by_id(cnr_id, version_spec='nightly')
         else:
             repo_name = os.path.splitext(os.path.basename(url))[0]
-<<<<<<< HEAD
 
             # NOTE: Keep original name as possible if unknown node
             # node_dir = f"{repo_name}@unknown"
             node_dir = repo_name
 
-            repo_path = os.path.join(custom_nodes_path, node_dir)
-            disabled_repo_path1 = os.path.join(custom_nodes_path, '.disabled', node_dir)
-            disabled_repo_path2 = os.path.join(custom_nodes_path, repo_name+'.disabled')  # old style
+            custom_nodes_base = get_default_custom_nodes_path()
+            repo_path = os.path.join(custom_nodes_base, node_dir)
+            disabled_repo_path1 = os.path.join(custom_nodes_base, '.disabled', node_dir)
+            disabled_repo_path2 = os.path.join(custom_nodes_base, repo_name+'.disabled')  # old style
 
             if os.path.exists(repo_path):
                 return result.fail(f"Already exists: '{repo_path}'")
@@ -1870,14 +1864,7 @@
 
             # Clone the repository from the remote URL
             if not instant_execution and platform.system() == 'Windows':
-                res = manager_funcs.run_script([sys.executable, git_script_path, "--clone", custom_nodes_path, url, repo_path], cwd=custom_nodes_path)
-=======
-            repo_path = os.path.join(get_default_custom_nodes_path(), repo_name)
-
-            # Clone the repository from the remote URL
-            if not instant_execution and platform.system() == 'Windows':
-                res = manager_funcs.run_script([sys.executable, git_script_path, "--clone", get_default_custom_nodes_path(), url], cwd=get_default_custom_nodes_path())
->>>>>>> 445affd6
+                res = manager_funcs.run_script([sys.executable, git_script_path, "--clone", custom_nodes_base, url, repo_path], cwd=custom_nodes_base)
                 if res != 0:
                     return result.fail(f"Failed to clone '{url}' into  '{repo_path}'")
             else:
@@ -1963,9 +1950,6 @@
     return json_obj
 
 
-<<<<<<< HEAD
-def gitclone_fix(files, instant_execution=False, no_deps=False):
-=======
 def lookup_installed_custom_nodes(repo_name):
     try:
         import folder_paths
@@ -1979,11 +1963,11 @@
             return True, repo_path
         elif os.path.exists(repo_path+'.disabled'):
             return False, repo_path
-        
+
     return None
 
-def gitclone_fix(files, instant_execution=False):
->>>>>>> 445affd6
+
+def gitclone_fix(files, instant_execution=False, no_deps=False):
     print(f"Try fixing: {files}")
     for url in files:
         if not is_valid_url(url):
@@ -1999,15 +1983,10 @@
             if repo_path is not None:
                 repo_path = repo_path[1]
 
-<<<<<<< HEAD
-            if not execute_install_script(url, repo_path, instant_execution=instant_execution, no_deps=no_deps):
-                return False
-=======
-                if not execute_install_script(url, repo_path, instant_execution=instant_execution):
+                if not execute_install_script(url, repo_path, instant_execution=instant_execution, no_deps=no_deps):
                     return False
             else:
                 print(f"Custom node not found: {repo_name}")
->>>>>>> 445affd6
 
         except Exception as e:
             print(f"Install(git-clone) error: {url} / {e}", file=sys.stderr)
@@ -2058,7 +2037,7 @@
 
             if repo_path is None:
                 continue
-            
+
             dir_path = repo_path[1]
 
             install_script_path = os.path.join(dir_path, "uninstall.py")
@@ -2104,7 +2083,7 @@
                 continue
 
             dir_path = repo_path[1]
-            
+
             if is_disable:
                 current_path = dir_path
                 new_path = dir_path + ".disabled"
@@ -2146,7 +2125,7 @@
                 continue
 
             repo_path = repo_path[1]
-            
+
             git_pull(repo_path)
 
             if not skip_script:
@@ -2236,14 +2215,13 @@
 
     if repo_path is None:
         return 'not-installed'
-    
+
     if repo_path[0]:
         return 'installed'
     else:
         return 'disabled'
 
 
-<<<<<<< HEAD
 def check_state_of_git_node_pack_single(item, do_fetch=False, do_update_check=True, do_update=False):
     if item['version'] == 'unknown':
         dir_path = unified_manager.unknown_active_nodes.get(item['id'])[1]
@@ -2260,72 +2238,6 @@
                 item['update-state'] = 'true'
             elif do_update and not success:
                 item['update-state'] = 'fail'
-=======
-def check_a_custom_node_installed(item, do_fetch=False, do_update_check=True, do_update=False):
-    item['installed'] = 'None'
-
-    if item['install_type'] == 'git-clone' and len(item['files']) == 1:
-        url = item['files'][0]
-
-        if url.endswith("/"):
-            url = url[:-1]
-
-        dir_name = os.path.splitext(os.path.basename(url))[0].replace(".git", "")
-        repo_path = lookup_installed_custom_nodes(dir_name)
-
-        if repo_path is None:
-            item['installed'] = 'False'
-        elif repo_path[0]:
-            dir_path = repo_path[1]
-            try:
-                item['installed'] = 'True'  # default
-
-                if cm_global.try_call(api="cm.is_import_failed_extension", name=dir_name):
-                    item['installed'] = 'Fail'
-
-                if do_update_check:
-                    update_state, success = git_repo_has_updates(dir_path, do_fetch, do_update)
-                    if (do_update_check or do_update) and update_state:
-                        item['installed'] = 'Update'
-                    elif do_update and not success:
-                        item['installed'] = 'Fail'
-            except:
-                if cm_global.try_call(api="cm.is_import_failed_extension", name=dir_name):
-                    item['installed'] = 'Fail'
-                else:
-                    item['installed'] = 'True'
-
-        else:
-            item['installed'] = 'Disabled'
-
-    elif item['install_type'] == 'copy' and len(item['files']) == 1:
-        dir_name = os.path.basename(item['files'][0])
-
-        if item['files'][0].endswith('.py'):
-            base_path = lookup_installed_custom_nodes(item['files'][0])
-            if base_path is None:
-                item['installed'] = 'False'
-                return
-            elif base_path[0]:
-                item['installed'] = 'True'
-            else:
-                item['installed'] = 'Disabled'
-
-            return
-        elif 'js_path' in item:
-            base_path = os.path.join(js_path, item['js_path'])
-        else:
-            base_path = js_path
-
-        file_path = os.path.join(base_path, dir_name)
-        if os.path.exists(file_path):
-            if cm_global.try_call(api="cm.is_import_failed_extension", name=dir_name):
-                item['installed'] = 'Fail'
-            else:
-                item['installed'] = 'True'
-        else:
-            item['installed'] = 'False'
->>>>>>> 445affd6
 
 
 def get_installed_pip_packages():
@@ -2361,32 +2273,19 @@
     cnr_custom_nodes = {}
     file_custom_nodes = []
 
-    try:
-        import folder_paths
-        base_paths = folder_paths.get_folder_paths("custom_nodes")
-    except:
-        base_paths = [custom_nodes_path]
-
     # Get custom nodes hash
-<<<<<<< HEAD
     for path in os.listdir(custom_nodes_path):
         if path in ['.disabled', '__pycache__']:
             continue
 
         fullpath = os.path.join(custom_nodes_path, path)
-=======
-    for base_path in base_paths:
-        for path in os.listdir(base_path):
-            fullpath = os.path.join(base_path, path)
->>>>>>> 445affd6
-
-            if os.path.isdir(fullpath):
-                is_disabled = path.endswith(".disabled")
-
-                try:
-                    git_dir = os.path.join(fullpath, '.git')
-
-<<<<<<< HEAD
+
+        if os.path.isdir(fullpath):
+            is_disabled = path.endswith(".disabled")
+
+            try:
+                git_dir = os.path.join(fullpath, '.git')
+
                 parsed_spec = path.split('@')
 
                 if len(parsed_spec) == 1:
@@ -2412,31 +2311,16 @@
                     git_custom_nodes[url] = dict(hash=commit_hash, disabled=is_disabled)
             except:
                 print(f"Failed to extract snapshots for the custom node '{path}'.")
-=======
-                    if not os.path.exists(git_dir):
-                        continue
-
-                    repo = git.Repo(fullpath)
-                    commit_hash = repo.head.commit.hexsha
-                    url = repo.remotes.origin.url
-                    git_custom_nodes[url] = {
-                        'hash': commit_hash,
-                        'disabled': is_disabled
-                    }
-
-                except:
-                    print(f"Failed to extract snapshots for the custom node '{path}'.")
->>>>>>> 445affd6
-
-            elif path.endswith('.py'):
-                is_disabled = path.endswith(".py.disabled")
-                filename = os.path.basename(path)
-                item = {
-                    'filename': filename,
-                    'disabled': is_disabled
-                }
-
-                file_custom_nodes.append(item)
+
+        elif path.endswith('.py'):
+            is_disabled = path.endswith(".py.disabled")
+            filename = os.path.basename(path)
+            item = {
+                'filename': filename,
+                'disabled': is_disabled
+            }
+
+            file_custom_nodes.append(item)
 
     pip_packages = get_installed_pip_packages()
 
