import traceback

import folder_paths
import locale
import subprocess  # don't remove this
import concurrent
import nodes
import os
import sys
import threading
import re
import shutil
import git
from datetime import datetime

from server import PromptServer
import manager_core as core
import manager_util
import cm_global
from datetime import datetime

print(f"### Loading: ComfyUI-Manager ({core.version_str})")

comfy_ui_hash = "-"
comfyui_tag = None

SECURITY_MESSAGE_MIDDLE_OR_BELOW = "ERROR: To use this action, a security_level of `middle or below` is required. Please contact the administrator.\nReference: https://github.com/ltdrdata/ComfyUI-Manager#security-policy"
SECURITY_MESSAGE_NORMAL_MINUS = "ERROR: To use this feature, you must either set '--listen' to a local IP and set the security level to 'normal-' or lower, or set the security level to 'middle' or 'weak'. Please contact the administrator.\nReference: https://github.com/ltdrdata/ComfyUI-Manager#security-policy"
SECURITY_MESSAGE_GENERAL = "ERROR: This installation is not allowed in this security_level. Please contact the administrator.\nReference: https://github.com/ltdrdata/ComfyUI-Manager#security-policy"

routes = PromptServer.instance.routes


def handle_stream(stream, prefix):
    stream.reconfigure(encoding=locale.getpreferredencoding(), errors='replace')
    for msg in stream:
        if prefix == '[!]' and ('it/s]' in msg or 's/it]' in msg) and ('%|' in msg or 'it [' in msg):
            if msg.startswith('100%'):
                print('\r' + msg, end="", file=sys.stderr),
            else:
                print('\r' + msg[:-1], end="", file=sys.stderr),
        else:
            if prefix == '[!]':
                print(prefix, msg, end="", file=sys.stderr)
            else:
                print(prefix, msg, end="")


from comfy.cli_args import args
import latent_preview


is_local_mode = args.listen.startswith('127.') or args.listen.startswith('local.')


def is_allowed_security_level(level):
    if level == 'block':
        return False
    elif level == 'high':
        if is_local_mode:
            return core.get_config()['security_level'].lower() in ['weak', 'normal-']
        else:
            return core.get_config()['security_level'].lower() == 'weak'
    elif level == 'middle':
        return core.get_config()['security_level'].lower() in ['weak', 'normal', 'normal-']
    else:
        return True


async def get_risky_level(files, pip_packages):
    json_data1 = await core.get_data_by_mode('local', 'custom-node-list.json')
    json_data2 = await core.get_data_by_mode('cache', 'custom-node-list.json', channel_url='https://raw.githubusercontent.com/ltdrdata/ComfyUI-Manager/main')

    all_urls = set()
    for x in json_data1['custom_nodes'] + json_data2['custom_nodes']:
        all_urls.update(x['files'])

    for x in files:
        if x not in all_urls:
            return "high"

    all_pip_packages = set()
    for x in json_data1['custom_nodes'] + json_data2['custom_nodes']:
        if "pip" in x:
            all_pip_packages.update(x['pip'])

    for p in pip_packages:
        if p not in all_pip_packages:
            return "block"

    return "middle"


class ManagerFuncsInComfyUI(core.ManagerFuncs):
    def get_current_preview_method(self):
        if args.preview_method == latent_preview.LatentPreviewMethod.Auto:
            return "auto"
        elif args.preview_method == latent_preview.LatentPreviewMethod.Latent2RGB:
            return "latent2rgb"
        elif args.preview_method == latent_preview.LatentPreviewMethod.TAESD:
            return "taesd"
        else:
            return "none"

    def run_script(self, cmd, cwd='.'):
        if len(cmd) > 0 and cmd[0].startswith("#"):
            print(f"[ComfyUI-Manager] Unexpected behavior: `{cmd}`")
            return 0

        process = subprocess.Popen(cmd, cwd=cwd, stdout=subprocess.PIPE, stderr=subprocess.PIPE, text=True, bufsize=1)

        stdout_thread = threading.Thread(target=handle_stream, args=(process.stdout, ""))
        stderr_thread = threading.Thread(target=handle_stream, args=(process.stderr, "[!]"))

        stdout_thread.start()
        stderr_thread.start()

        stdout_thread.join()
        stderr_thread.join()

        return process.wait()


core.manager_funcs = ManagerFuncsInComfyUI()

sys.path.append('../..')

from manager_downloader import download_url

core.comfy_path = os.path.dirname(folder_paths.__file__)
core.js_path = os.path.join(core.comfy_path, "web", "extensions")

local_db_model = os.path.join(core.comfyui_manager_path, "model-list.json")
local_db_alter = os.path.join(core.comfyui_manager_path, "alter-list.json")
local_db_custom_node_list = os.path.join(core.comfyui_manager_path, "custom-node-list.json")
local_db_extension_node_mappings = os.path.join(core.comfyui_manager_path, "extension-node-map.json")
components_path = os.path.join(core.comfyui_manager_path, 'components')


def set_preview_method(method):
    if method == 'auto':
        args.preview_method = latent_preview.LatentPreviewMethod.Auto
    elif method == 'latent2rgb':
        args.preview_method = latent_preview.LatentPreviewMethod.Latent2RGB
    elif method == 'taesd':
        args.preview_method = latent_preview.LatentPreviewMethod.TAESD
    else:
        args.preview_method = latent_preview.LatentPreviewMethod.NoPreviews

    core.get_config()['preview_method'] = args.preview_method


set_preview_method(core.get_config()['preview_method'])


def set_badge_mode(mode):
    core.get_config()['badge_mode'] = mode


def set_default_ui_mode(mode):
    core.get_config()['default_ui'] = mode


def set_component_policy(mode):
    core.get_config()['component_policy'] = mode


def set_double_click_policy(mode):
    core.get_config()['double_click_policy'] = mode


def print_comfyui_version():
    global comfy_ui_hash
    global comfyui_tag

    is_detached = False
    try:
        repo = git.Repo(os.path.dirname(folder_paths.__file__))
        core.comfy_ui_revision = len(list(repo.iter_commits('HEAD')))

        comfy_ui_hash = repo.head.commit.hexsha
        cm_global.variables['comfyui.revision'] = core.comfy_ui_revision

        core.comfy_ui_commit_datetime = repo.head.commit.committed_datetime
        cm_global.variables['comfyui.commit_datetime'] = core.comfy_ui_commit_datetime

        is_detached = repo.head.is_detached
        current_branch = repo.active_branch.name

        if current_branch == "master":
            comfyui_tag = repo.git.describe('--tags', repo.heads.main.commit.hexsha)
            if not comfyui_tag.startswith("v"):
                comfyui_tag = None

        try:
            if core.comfy_ui_commit_datetime.date() < core.comfy_ui_required_commit_datetime.date():
                print(f"\n\n## [WARN] ComfyUI-Manager: Your ComfyUI version ({core.get_comfyui_tag()})[{core.comfy_ui_commit_datetime.date()}] is too old. Please update to the latest version. ##\n\n")
        except:
            pass

        # process on_revision_detected -->
        if 'cm.on_revision_detected_handler' in cm_global.variables:
            for k, f in cm_global.variables['cm.on_revision_detected_handler']:
                try:
                    f(core.comfy_ui_revision)
                except Exception:
                    print(f"[ERROR] '{k}' on_revision_detected_handler")
                    traceback.print_exc()

            del cm_global.variables['cm.on_revision_detected_handler']
        else:
            print("[ComfyUI-Manager] Some features are restricted due to your ComfyUI being outdated.")
        # <--

        if current_branch == "master":
            version_tag = core.get_comfyui_tag()
            if version_tag is None:
                print(f"### ComfyUI Revision: {core.comfy_ui_revision} [{comfy_ui_hash[:8]}] | Released on '{core.comfy_ui_commit_datetime.date()}'")
            else:
                print(f"### ComfyUI Version: {core.get_comfyui_tag()} | Released on '{core.comfy_ui_commit_datetime.date()}'")
        else:
            print(f"### ComfyUI Revision: {core.comfy_ui_revision} on '{current_branch}' [{comfy_ui_hash[:8]}] | Released on '{core.comfy_ui_commit_datetime.date()}'")
    except:
        if is_detached:
            print(f"### ComfyUI Revision: {core.comfy_ui_revision} [{comfy_ui_hash[:8]}] *DETACHED | Released on '{core.comfy_ui_commit_datetime.date()}'")
        else:
            print("### ComfyUI Revision: UNKNOWN (The currently installed ComfyUI is not a Git repository)")


print_comfyui_version()
core.check_invalid_nodes()


def setup_environment():
    git_exe = core.get_config()['git_exe']

    if git_exe != '':
        git.Git().update_environment(GIT_PYTHON_GIT_EXECUTABLE=git_exe)


setup_environment()

# Expand Server api

from aiohttp import web
import aiohttp
import json
import zipfile
import urllib.request


def get_model_dir(data):
    if 'download_model_base' in folder_paths.folder_names_and_paths:
        models_base = folder_paths.folder_names_and_paths['download_model_base'][0][0]
    else:
        models_base = folder_paths.models_dir

    def resolve_custom_node(save_path):
        save_path = save_path[13:] # remove 'custom_nodes/'
        repo_name = save_path.replace('\\','/').split('/')[0] # get custom node repo name
        repo_path = core.lookup_installed_custom_nodes(repo_name)
        if repo_path is not None and repo_path[0]:
            # Returns the retargeted path based on the actually installed repository
            return os.path.join(os.path.dirname(repo_path[1]), save_path)
        else:
            return None

    if data['save_path'] != 'default':
        if '..' in data['save_path'] or data['save_path'].startswith('/'):
            print(f"[WARN] '{data['save_path']}' is not allowed path. So it will be saved into 'models/etc'.")
            base_model = os.path.join(models_base, "etc")
        else:
            if data['save_path'].startswith("custom_nodes"):
                base_model = resolve_custom_node(data['save_path'])
                if base_model is None:
                    print(f"[ComfyUI-Manager] The target custom node for model download is not installed: {data['save_path']}")
                    return None
            else:
                base_model = os.path.join(models_base, data['save_path'])
    else:
        model_type = data['type']
        if model_type == "checkpoints" or model_type == "checkpoint":
            base_model = folder_paths.folder_names_and_paths["checkpoints"][0][0]
        elif model_type == "unclip":
            base_model = folder_paths.folder_names_and_paths["checkpoints"][0][0]
        elif model_type == "clip" or model_type == "text_encoders":
            if folder_paths.folder_names_and_paths.get("text_encoders"):
                base_model = folder_paths.folder_names_and_paths["text_encoders"][0][0]
            else:
                print("[ComfyUI-Manager] Your ComfyUI is outdated version.")
                base_model = folder_paths.folder_names_and_paths["clip"][0][0]  # outdated version
        elif model_type == "VAE":
            base_model = folder_paths.folder_names_and_paths["vae"][0][0]
        elif model_type == "lora":
            base_model = folder_paths.folder_names_and_paths["loras"][0][0]
        elif model_type == "T2I-Adapter":
            base_model = folder_paths.folder_names_and_paths["controlnet"][0][0]
        elif model_type == "T2I-Style":
            base_model = folder_paths.folder_names_and_paths["controlnet"][0][0]
        elif model_type == "controlnet":
            base_model = folder_paths.folder_names_and_paths["controlnet"][0][0]
        elif model_type == "clip_vision":
            base_model = folder_paths.folder_names_and_paths["clip_vision"][0][0]
        elif model_type == "gligen":
            base_model = folder_paths.folder_names_and_paths["gligen"][0][0]
        elif model_type == "upscale":
            base_model = folder_paths.folder_names_and_paths["upscale_models"][0][0]
        elif model_type == "embeddings":
            base_model = folder_paths.folder_names_and_paths["embeddings"][0][0]
        elif model_type == "unet" or model_type == "diffusion_model":
            if folder_paths.folder_names_and_paths.get("diffusion_models"):
                base_model = folder_paths.folder_names_and_paths["diffusion_models"][0][1]
            else:
                print("[ComfyUI-Manager] Your ComfyUI is outdated version.")
                base_model = folder_paths.folder_names_and_paths["unet"][0][0]  # outdated version
        else:
            base_model = os.path.join(models_base, "etc")

    return base_model


def get_model_path(data):
    base_model = get_model_dir(data)
    if base_model is None:
        return None
    else:
        return os.path.join(base_model, data['filename'])


def check_state_of_git_node_pack(node_packs, do_fetch=False, do_update_check=True, do_update=False):
    if do_fetch:
        print("Start fetching...", end="")
    elif do_update:
        print("Start updating...", end="")
    elif do_update_check:
        print("Start update check...", end="")

    def process_custom_node(item):
        core.check_state_of_git_node_pack_single(item, do_fetch, do_update_check, do_update)

    with concurrent.futures.ThreadPoolExecutor(4) as executor:
        for k, v in node_packs.items():
            if v.get('active_version') in ['unknown', 'nightly']:
                executor.submit(process_custom_node, v)

    if do_fetch:
        print("\x1b[2K\rFetching done.")
    elif do_update:
        update_exists = any(item.get('updatable', False) for item in node_packs.values())
        if update_exists:
            print("\x1b[2K\rUpdate done.")
        else:
            print("\x1b[2K\rAll extensions are already up-to-date.")
    elif do_update_check:
        print("\x1b[2K\rUpdate check done.")


def nickname_filter(json_obj):
    preemptions_map = {}

    for k, x in json_obj.items():
        if 'preemptions' in x[1]:
            for y in x[1]['preemptions']:
                preemptions_map[y] = k
        elif k.endswith("/ComfyUI"):
            for y in x[0]:
                preemptions_map[y] = k

    updates = {}
    for k, x in json_obj.items():
        removes = set()
        for y in x[0]:
            k2 = preemptions_map.get(y)
            if k2 is not None and k != k2:
                removes.add(y)

        if len(removes) > 0:
            updates[k] = [y for y in x[0] if y not in removes]

    for k, v in updates.items():
        json_obj[k][0] = v

    return json_obj


@routes.get("/customnode/getmappings")
async def fetch_customnode_mappings(request):
    """
    provide unified (node -> node pack) mapping list
    """
    mode = request.rel_url.query["mode"]

    nickname_mode = False
    if mode == "nickname":
        mode = "local"
        nickname_mode = True

    json_obj = await core.get_data_by_mode(mode, 'extension-node-map.json')
    json_obj = core.map_to_unified_keys(json_obj)

    if nickname_mode:
        json_obj = nickname_filter(json_obj)

    all_nodes = set()
    patterns = []
    for k, x in json_obj.items():
        all_nodes.update(set(x[0]))

        if 'nodename_pattern' in x[1]:
            patterns.append((x[1]['nodename_pattern'], x[0]))

    missing_nodes = set(nodes.NODE_CLASS_MAPPINGS.keys()) - all_nodes

    for x in missing_nodes:
        for pat, item in patterns:
            if re.match(pat, x):
                item.append(x)

    return web.json_response(json_obj, content_type='application/json')


@routes.get("/customnode/fetch_updates")
async def fetch_updates(request):
    try:
        if request.rel_url.query["mode"] == "local":
            channel = 'local'
        else:
            channel = core.get_config()['channel_url']

        await core.unified_manager.reload(request.rel_url.query["mode"])
        await core.unified_manager.get_custom_nodes(channel, request.rel_url.query["mode"])

        res = core.unified_manager.fetch_or_pull_git_repo(is_pull=False)

        for x in res['failed']:
            print(f"FETCH FAILED: {x}")

        print("\nDone.")

        if len(res['updated']) > 0:
            return web.Response(status=201)

        return web.Response(status=200)
    except:
        traceback.print_exc()
        return web.Response(status=400)


@routes.get("/customnode/update_all")
async def update_all(request):
    if not is_allowed_security_level('middle'):
        print(SECURITY_MESSAGE_MIDDLE_OR_BELOW)
        return web.Response(status=403)

    try:
        core.save_snapshot_with_postfix('autosave')

        if request.rel_url.query["mode"] == "local":
            channel = 'local'
        else:
            channel = core.get_config()['channel_url']

        await core.unified_manager.reload(request.rel_url.query["mode"])
        await core.unified_manager.get_custom_nodes(channel, request.rel_url.query["mode"])

        updated_cnr = []
        for k, v in core.unified_manager.active_nodes.items():
            if v[0] != 'nightly':
                res = core.unified_manager.unified_update(k, v[0])
                if res.action == 'switch-cnr' and res:
                    updated_cnr.append(k)

        res = core.unified_manager.fetch_or_pull_git_repo(is_pull=True)

        res['updated'] += updated_cnr

        for x in res['failed']:
            print(f"PULL FAILED: {x}")

        if len(res['updated']) == 0 and len(res['failed']) == 0:
            status = 200
        else:
            status = 201

        print(f"\nDone.")
        return web.json_response(res, status=status, content_type='application/json')
    except:
        traceback.print_exc()
        return web.Response(status=400)
    finally:
        core.clear_pip_cache()


def convert_markdown_to_html(input_text):
    pattern_a = re.compile(r'\[a/([^]]+)\]\(([^)]+)\)')
    pattern_w = re.compile(r'\[w/([^]]+)\]')
    pattern_i = re.compile(r'\[i/([^]]+)\]')
    pattern_bold = re.compile(r'\*\*([^*]+)\*\*')
    pattern_white = re.compile(r'%%([^*]+)%%')

    def replace_a(match):
        return f"<a href='{match.group(2)}' target='blank'>{match.group(1)}</a>"

    def replace_w(match):
        return f"<p class='cm-warn-note'>{match.group(1)}</p>"

    def replace_i(match):
        return f"<p class='cm-info-note'>{match.group(1)}</p>"

    def replace_bold(match):
        return f"<B>{match.group(1)}</B>"

    def replace_white(match):
        return f"<font color='white'>{match.group(1)}</font>"

    input_text = input_text.replace('\\[', '&#91;').replace('\\]', '&#93;').replace('<', '&lt;').replace('>', '&gt;')

    result_text = re.sub(pattern_a, replace_a, input_text)
    result_text = re.sub(pattern_w, replace_w, result_text)
    result_text = re.sub(pattern_i, replace_i, result_text)
    result_text = re.sub(pattern_bold, replace_bold, result_text)
    result_text = re.sub(pattern_white, replace_white, result_text)

    return result_text.replace("\n", "<BR>")


def populate_markdown(x):
    if 'description' in x:
        x['description'] = convert_markdown_to_html(manager_util.sanitize_tag(x['description']))

    if 'name' in x:
        x['name'] = manager_util.sanitize_tag(x['name'])

    if 'title' in x:
        x['title'] = manager_util.sanitize_tag(x['title'])


@routes.get("/customnode/getlist")
async def fetch_customnode_list(request):
    """
    provide unified custom node list
    """
    if "skip_update" in request.rel_url.query and request.rel_url.query["skip_update"] == "true":
        skip_update = True
    else:
        skip_update = False

    if request.rel_url.query["mode"] == "local":
        channel = 'local'
    else:
        channel = core.get_config()['channel_url']

    node_packs = await core.get_unified_total_nodes(channel, request.rel_url.query["mode"])
    json_obj_github = core.get_data_by_mode(request.rel_url.query["mode"], 'github-stats.json', 'default')
    json_obj_extras = core.get_data_by_mode(request.rel_url.query["mode"], 'extras.json', 'default')

    core.populate_github_stats(node_packs, await json_obj_github)
    core.populate_favorites(node_packs, await json_obj_extras)

    check_state_of_git_node_pack(node_packs, False, do_update_check=not skip_update)

    for v in node_packs.values():
        populate_markdown(v)

    if channel != 'local':
        found = 'custom'

        for name, url in core.get_channel_dict().items():
            if url == channel:
                found = name
                break

        channel = found

    result = dict(channel=channel, node_packs=node_packs)

    return web.json_response(result, content_type='application/json')


@routes.get("/customnode/alternatives")
async def fetch_customnode_alternatives(request):
    alter_json = await core.get_data_by_mode(request.rel_url.query["mode"], 'alter-list.json')

    res = {}

    for item in alter_json['items']:
        populate_markdown(item)
        res[item['id']] = item

    res = core.map_to_unified_keys(res)

    return web.json_response(res, content_type='application/json')


def check_model_installed(json_obj):
    def process_model(item):
        model_path = get_model_path(item)
        item['installed'] = 'None'

        if model_path is not None:
            if model_path.endswith('.zip'):
                if os.path.exists(model_path[:-4]):
                    item['installed'] = 'True'
                else:
                    item['installed'] = 'False'
            elif os.path.exists(model_path):
                item['installed'] = 'True'
            else:
                item['installed'] = 'False'

    with concurrent.futures.ThreadPoolExecutor(8) as executor:
        for item in json_obj['models']:
            executor.submit(process_model, item)


@routes.get("/externalmodel/getlist")
async def fetch_externalmodel_list(request):
    json_obj = await core.get_data_by_mode(request.rel_url.query["mode"], 'model-list.json')

    check_model_installed(json_obj)

    for x in json_obj['models']:
        populate_markdown(x)

    return web.json_response(json_obj, content_type='application/json')


@PromptServer.instance.routes.get("/snapshot/getlist")
async def get_snapshot_list(request):
    snapshots_directory = os.path.join(core.comfyui_manager_path, 'snapshots')
    items = [f[:-5] for f in os.listdir(snapshots_directory) if f.endswith('.json')]
    items.sort(reverse=True)
    return web.json_response({'items': items}, content_type='application/json')


@routes.get("/snapshot/remove")
async def remove_snapshot(request):
    if not is_allowed_security_level('middle'):
        print(SECURITY_MESSAGE_MIDDLE_OR_BELOW)
        return web.Response(status=403)
    
    try:
        target = request.rel_url.query["target"]

        path = os.path.join(core.comfyui_manager_path, 'snapshots', f"{target}.json")
        if os.path.exists(path):
            os.remove(path)

        return web.Response(status=200)
    except:
        return web.Response(status=400)


<<<<<<< HEAD
@routes.get("/snapshot/restore")
async def remove_snapshot(request):
=======
@PromptServer.instance.routes.get("/snapshot/restore")
async def restore_snapshot(request):
>>>>>>> 7b812dee
    if not is_allowed_security_level('middle'):
        print(SECURITY_MESSAGE_MIDDLE_OR_BELOW)
        return web.Response(status=403)
    
    try:
        target = request.rel_url.query["target"]

        path = os.path.join(core.comfyui_manager_path, 'snapshots', f"{target}.json")
        if os.path.exists(path):
            if not os.path.exists(core.startup_script_path):
                os.makedirs(core.startup_script_path)

            target_path = os.path.join(core.startup_script_path, "restore-snapshot.json")
            shutil.copy(path, target_path)

            print(f"Snapshot restore scheduled: `{target}`")
            return web.Response(status=200)

        print(f"Snapshot file not found: `{path}`")
        return web.Response(status=400)
    except:
        return web.Response(status=400)


@routes.get("/snapshot/get_current")
async def get_current_snapshot_api(request):
    try:
        return web.json_response(core.get_current_snapshot(), content_type='application/json')
    except:
        return web.Response(status=400)


@routes.get("/snapshot/save")
async def save_snapshot(request):
    try:
        core.save_snapshot_with_postfix('snapshot')
        return web.Response(status=200)
    except:
        return web.Response(status=400)


def unzip_install(files):
    temp_filename = 'manager-temp.zip'
    for url in files:
        if url.endswith("/"):
            url = url[:-1]
        try:
            headers = {
                'User-Agent': 'Mozilla/5.0 (Windows NT 10.0; Win64; x64) AppleWebKit/537.36 (KHTML, like Gecko) Chrome/58.0.3029.110 Safari/537.3'}

            req = urllib.request.Request(url, headers=headers)
            response = urllib.request.urlopen(req)
            data = response.read()

            with open(temp_filename, 'wb') as f:
                f.write(data)

            with zipfile.ZipFile(temp_filename, 'r') as zip_ref:
                zip_ref.extractall(core.custom_nodes_path)

            os.remove(temp_filename)
        except Exception as e:
            print(f"Install(unzip) error: {url} / {e}", file=sys.stderr)
            return False

    print("Installation was successful.")
    return True


def download_url_with_agent(url, save_path):
    try:
        headers = {
            'User-Agent': 'Mozilla/5.0 (Windows NT 10.0; Win64; x64) AppleWebKit/537.36 (KHTML, like Gecko) Chrome/58.0.3029.110 Safari/537.3'}

        req = urllib.request.Request(url, headers=headers)
        response = urllib.request.urlopen(req)
        data = response.read()

        if not os.path.exists(os.path.dirname(save_path)):
            os.makedirs(os.path.dirname(save_path))

        with open(save_path, 'wb') as f:
            f.write(data)

    except Exception as e:
        print(f"Download error: {url} / {e}", file=sys.stderr)
        return False

    print("Installation was successful.")
    return True


def copy_install(files, js_path_name=None):
    for url in files:
        if url.endswith("/"):
            url = url[:-1]
        try:
            filename = os.path.basename(url)
            if url.endswith(".py"):
                download_url(url, core.custom_nodes_path, filename)
            else:
                path = os.path.join(core.js_path, js_path_name) if js_path_name is not None else core.js_path
                if not os.path.exists(path):
                    os.makedirs(path)
                download_url(url, path, filename)

        except Exception as e:
            print(f"Install(copy) error: {url} / {e}", file=sys.stderr)
            return False

    print("Installation was successful.")
    return True


def copy_uninstall(files, js_path_name='.'):
    for url in files:
        if url.endswith("/"):
            url = url[:-1]
        dir_name = os.path.basename(url)
        base_path = core.custom_nodes_path if url.endswith('.py') else os.path.join(core.js_path, js_path_name)
        file_path = os.path.join(base_path, dir_name)

        try:
            if os.path.exists(file_path):
                os.remove(file_path)
            elif os.path.exists(file_path + ".disabled"):
                os.remove(file_path + ".disabled")
        except Exception as e:
            print(f"Uninstall(copy) error: {url} / {e}", file=sys.stderr)
            return False

    print("Uninstallation was successful.")
    return True


def copy_set_active(files, is_disable, js_path_name='.'):
    if is_disable:
        action_name = "Disable"
    else:
        action_name = "Enable"

    for url in files:
        if url.endswith("/"):
            url = url[:-1]
        dir_name = os.path.basename(url)
        base_path = core.custom_nodes_path if url.endswith('.py') else os.path.join(core.js_path, js_path_name)
        file_path = os.path.join(base_path, dir_name)

        try:
            if is_disable:
                current_name = file_path
                new_name = file_path + ".disabled"
            else:
                current_name = file_path + ".disabled"
                new_name = file_path

            os.rename(current_name, new_name)

        except Exception as e:
            print(f"{action_name}(copy) error: {url} / {e}", file=sys.stderr)

            return False

    print(f"{action_name} was successful.")
    return True


@routes.get("/customnode/versions/{node_name}")
async def get_cnr_versions(request):
    node_name = request.match_info.get("node_name", None)
    versions = core.cnr_utils.all_versions_of_node(node_name)

    if versions:
        return web.json_response(versions, content_type='application/json')

    return web.Response(status=400)


@routes.get("/customnode/disabled_versions/{node_name}")
async def get_disabled_versions(request):
    node_name = request.match_info.get("node_name", None)
    versions = []
    if node_name in core.unified_manager.nightly_inactive_nodes:
        versions.append(dict(version='nightly'))

    for v in core.unified_manager.cnr_inactive_nodes.get(node_name, {}).keys():
        versions.append(dict(version=v))

    if versions:
        return web.json_response(versions, content_type='application/json')

    return web.Response(status=400)


@routes.post("/customnode/reinstall")
async def reinstall_custom_node(request):
    await uninstall_custom_node(request)
    await install_custom_node(request)


@routes.post("/customnode/install")
async def install_custom_node(request):
    if not is_allowed_security_level('middle'):
        print(SECURITY_MESSAGE_MIDDLE_OR_BELOW)
        return web.Response(status=403)

    json_data = await request.json()

    # non-nightly cnr is safe
    risky_level = None
    cnr_id = json_data.get('id')
    skip_post_install = json_data.get('skip_post_install')

    if json_data['version'] != 'unknown':
        selected_version = json_data.get('selected_version', 'latest')
        if selected_version != 'nightly':
            risky_level = 'low'
            node_spec_str = f"{cnr_id}@{selected_version}"
        else:
            node_spec_str = f"{cnr_id}@nightly"
    else:
        # unknown
        unknown_name = os.path.basename(json_data['files'][0])
        node_spec_str = f"{unknown_name}@unknown"

    # apply security policy if not cnr node (nightly isn't regarded as cnr node)
    if risky_level is None:
        risky_level = await get_risky_level(json_data['files'], json_data.get('pip', []))

    if not is_allowed_security_level(risky_level):
        print(SECURITY_MESSAGE_GENERAL)
        return web.Response(status=404)

    node_spec = core.unified_manager.resolve_node_spec(node_spec_str)

    if node_spec is None:
        return

    node_name, version_spec, is_specified = node_spec
    res = await core.unified_manager.install_by_id(node_name, version_spec, json_data['channel'], json_data['mode'], return_postinstall=skip_post_install)
    # discard post install if skip_post_install mode

    if res not in ['skip', 'enable', 'install-git', 'install-cnr', 'switch-cnr']:
        return web.Response(status=400)

<<<<<<< HEAD
    return web.Response(status=200)
=======
    if install_type == "unzip":
        res = unzip_install(json_data['files'])

    if install_type == "copy":
        if 'js_path' in json_data:
            if '.' in json_data['js_path'] or ':' in json_data['js_path'] or json_data['js_path'].startswith('/'):
                print(f"[ComfyUI Manager] An abnormal JS path has been transmitted. This could be the result of a security attack.\n{json_data['js_path']}")
                return web.Response(status=400)
            else:
                js_path_name = json_data['js_path']
        else:
            js_path_name = '.'
        res = copy_install(json_data['files'], js_path_name)

    elif install_type == "git-clone":
        res = core.gitclone_install(json_data['files'])

    if 'pip' in json_data:
        for pname in json_data['pip']:
            pkg = core.remap_pip_package(pname)
            install_cmd = [sys.executable, "-m", "pip", "install", pkg]
            core.try_install_script(json_data['files'][0], ".", install_cmd)

    core.clear_pip_cache()

    if res:
        print("After restarting ComfyUI, please refresh the browser.")
        return web.json_response({}, content_type='application/json')

    return web.Response(status=400)
>>>>>>> 7b812dee


@routes.post("/customnode/fix")
async def fix_custom_node(request):
    if not is_allowed_security_level('middle'):
        print(SECURITY_MESSAGE_GENERAL)
        return web.Response(status=403)

    json_data = await request.json()

    node_id = json_data.get('id')
    node_ver = json_data['version']
    if node_ver != 'unknown':
        node_name = node_id
    else:
        # unknown
        node_name = os.path.basename(json_data['files'][0])

    res = core.unified_manager.unified_fix(node_name, node_ver)

<<<<<<< HEAD
    if res.result:
        print(f"After restarting ComfyUI, please refresh the browser.")
=======
    # HOTFIX: force downgrade to numpy<2
    install_cmd = [sys.executable, "-m", "pip", "install", "numpy<2"]
    core.try_install_script(json_data['files'][0], ".", install_cmd)

    if res:
        print("After restarting ComfyUI, please refresh the browser.")
>>>>>>> 7b812dee
        return web.json_response({}, content_type='application/json')

    print(f"ERROR: An error occurred while fixing '{node_name}@{node_ver}'.")
    return web.Response(status=400)


@routes.post("/customnode/install/git_url")
async def install_custom_node_git_url(request):
    if not is_allowed_security_level('high'):
        print(SECURITY_MESSAGE_NORMAL_MINUS)
        return web.Response(status=403)

    url = await request.text()
    res = await core.gitclone_install(url)

<<<<<<< HEAD
    if res.action == 'skip':
        print(f"Already installed: '{res.target}'")
        return web.Response(status=200)
    elif res.result:
        print(f"After restarting ComfyUI, please refresh the browser.")
=======
    if res:
        print("After restarting ComfyUI, please refresh the browser.")
>>>>>>> 7b812dee
        return web.Response(status=200)

    print(res.msg)
    return web.Response(status=400)


<<<<<<< HEAD
@routes.post("/customnode/install/pip")
async def install_custom_node_git_url(request):
=======
@PromptServer.instance.routes.post("/customnode/install/pip")
async def install_custom_node_pip(request):
>>>>>>> 7b812dee
    if not is_allowed_security_level('high'):
        print(SECURITY_MESSAGE_NORMAL_MINUS)
        return web.Response(status=403)

    packages = await request.text()
    core.pip_install(packages.split(' '))

    return web.Response(status=200)


@routes.post("/customnode/uninstall")
async def uninstall_custom_node(request):
    if not is_allowed_security_level('middle'):
        print(SECURITY_MESSAGE_MIDDLE_OR_BELOW)
        return web.Response(status=403)

    json_data = await request.json()

    node_id = json_data.get('id')
    if json_data['version'] != 'unknown':
        is_unknown = False
        node_name = node_id
    else:
        # unknown
        is_unknown = True
        node_name = os.path.basename(json_data['files'][0])

    res = core.unified_manager.unified_uninstall(node_name, is_unknown)

<<<<<<< HEAD
    if res.result:
        print(f"After restarting ComfyUI, please refresh the browser.")
=======
    if res:
        print("After restarting ComfyUI, please refresh the browser.")
>>>>>>> 7b812dee
        return web.json_response({}, content_type='application/json')

    print(f"ERROR: An error occurred while uninstalling '{node_name}'.")
    return web.Response(status=400)


@routes.post("/customnode/update")
async def update_custom_node(request):
    if not is_allowed_security_level('middle'):
        print(SECURITY_MESSAGE_MIDDLE_OR_BELOW)
        return web.Response(status=403)

    json_data = await request.json()

    node_id = json_data.get('id')
    if json_data['version'] != 'unknown':
        node_name = node_id
    else:
        # unknown
        node_name = os.path.basename(json_data['files'][0])

    res = core.unified_manager.unified_update(node_name, json_data['version'])

    core.clear_pip_cache()

<<<<<<< HEAD
    if res.result:
        print(f"After restarting ComfyUI, please refresh the browser.")
=======
    if res:
        print("After restarting ComfyUI, please refresh the browser.")
>>>>>>> 7b812dee
        return web.json_response({}, content_type='application/json')

    print(f"ERROR: An error occurred while updating '{node_name}'.")
    return web.Response(status=400)


@routes.get("/comfyui_manager/update_comfyui")
async def update_comfyui(request):
    print("Update ComfyUI")

    try:
        repo_path = os.path.dirname(folder_paths.__file__)
        res = core.update_path(repo_path)
        if res == "fail":
            print("ComfyUI update fail: The installed ComfyUI does not have a Git repository.")
            return web.Response(status=400)
        elif res == "updated":
            return web.Response(status=201)
        else:  # skipped
            return web.Response(status=200)
    except Exception as e:
        print(f"ComfyUI update fail: {e}", file=sys.stderr)

    return web.Response(status=400)


@routes.get("/comfyui_manager/comfyui_versions")
async def comfyui_versions(request):
    try:
        res, current = core.get_comfyui_versions()
        return web.json_response({'versions': res, 'current': current}, status=200, content_type='application/json')
    except Exception as e:
        print(f"ComfyUI update fail: {e}", file=sys.stderr)

    return web.Response(status=400)


@routes.get("/comfyui_manager/comfyui_switch_version")
async def comfyui_switch_version(request):
    try:
        if "ver" in request.rel_url.query:
            core.switch_comfyui(request.rel_url.query['ver'])

        return web.Response(status=200)
    except Exception as e:
        print(f"ComfyUI update fail: {e}", file=sys.stderr)

    return web.Response(status=400)


@routes.post("/customnode/disable")
async def disable_node(request):
    json_data = await request.json()

    node_id = json_data.get('id')
    if json_data['version'] != 'unknown':
        is_unknown = False
        node_name = node_id
    else:
        # unknown
        is_unknown = True
        node_name = os.path.basename(json_data['files'][0])

    res = core.unified_manager.unified_disable(node_name, is_unknown)

    if res:
        return web.json_response({}, content_type='application/json')

    return web.Response(status=400)


@routes.get("/manager/migrate_unmanaged_nodes")
async def migrate_unmanaged_nodes(request):
    print(f"[ComfyUI-Manager] Migrating unmanaged nodes...")
    await core.unified_manager.migrate_unmanaged_nodes()
    print("Done.")
    return web.Response(status=200)


@routes.get("/manager/need_to_migrate")
async def need_to_migrate(request):
    return web.Response(text=str(core.need_to_migrate), status=200)


@routes.post("/model/install")
async def install_model(request):
    json_data = await request.json()

    model_path = get_model_path(json_data)

    if not is_allowed_security_level('middle'):
        print(SECURITY_MESSAGE_MIDDLE_OR_BELOW)
        return web.Response(status=403)

    if not json_data['filename'].endswith('.safetensors') and not is_allowed_security_level('high'):
        models_json = await core.get_data_by_mode('cache', 'model-list.json')

        is_belongs_to_whitelist = False
        for x in models_json['models']:
            if x.get('url') == json_data['url']:
                is_belongs_to_whitelist = True
                break

        if not is_belongs_to_whitelist:
            print(SECURITY_MESSAGE_NORMAL_MINUS)
            return web.Response(status=403)

    res = False

    try:
        if model_path is not None:
            print(f"Install model '{json_data['name']}' into '{model_path}'")

            model_url = json_data['url']
            if not core.get_config()['model_download_by_agent'] and (
                    model_url.startswith('https://github.com') or model_url.startswith('https://huggingface.co') or model_url.startswith('https://heibox.uni-heidelberg.de')):
                model_dir = get_model_dir(json_data)
                download_url(model_url, model_dir, filename=json_data['filename'])
                if model_path.endswith('.zip'):
                    res = core.unzip(model_path)
                else:
                    res = True

                if res:
                    return web.json_response({}, content_type='application/json')
            else:
                res = download_url_with_agent(model_url, model_path)
                if res and model_path.endswith('.zip'):
                    res = core.unzip(model_path)
        else:
            print(f"Model installation error: invalid model type - {json_data['type']}")

        if res:
            return web.json_response({}, content_type='application/json')
    except Exception as e:
        print(f"[ERROR] {e}", file=sys.stderr)

    return web.Response(status=400)


@PromptServer.instance.routes.get("/manager/preview_method")
async def preview_method(request):
    if "value" in request.rel_url.query:
        set_preview_method(request.rel_url.query['value'])
        core.write_config()
    else:
        return web.Response(text=core.manager_funcs.get_current_preview_method(), status=200)

    return web.Response(status=200)


@routes.get("/manager/badge_mode")
async def badge_mode(request):
    if "value" in request.rel_url.query:
        set_badge_mode(request.rel_url.query['value'])
        core.write_config()
    else:
        return web.Response(text=core.get_config()['badge_mode'], status=200)

    return web.Response(status=200)


@routes.get("/manager/default_ui")
async def default_ui_mode(request):
    if "value" in request.rel_url.query:
        set_default_ui_mode(request.rel_url.query['value'])
        core.write_config()
    else:
        return web.Response(text=core.get_config()['default_ui'], status=200)

    return web.Response(status=200)


@routes.get("/manager/component/policy")
async def component_policy(request):
    if "value" in request.rel_url.query:
        set_component_policy(request.rel_url.query['value'])
        core.write_config()
    else:
        return web.Response(text=core.get_config()['component_policy'], status=200)

    return web.Response(status=200)


@routes.get("/manager/dbl_click/policy")
async def dbl_click_policy(request):
    if "value" in request.rel_url.query:
        set_double_click_policy(request.rel_url.query['value'])
        core.write_config()
    else:
        return web.Response(text=core.get_config()['double_click_policy'], status=200)

    return web.Response(status=200)


@routes.get("/manager/channel_url_list")
async def channel_url_list(request):
    channels = core.get_channel_dict()
    if "value" in request.rel_url.query:
        channel_url = channels.get(request.rel_url.query['value'])
        if channel_url is not None:
            core.get_config()['channel_url'] = channel_url
            core.write_config()
    else:
        selected = 'custom'
        selected_url = core.get_config()['channel_url']

        for name, url in channels.items():
            if url == selected_url:
                selected = name
                break

        res = {'selected': selected,
               'list': core.get_channel_list()}
        return web.json_response(res, status=200)

    return web.Response(status=200)


def add_target_blank(html_text):
    pattern = r'(<a\s+href="[^"]*"\s*[^>]*)(>)'

    def add_target(match):
        if 'target=' not in match.group(1):
            return match.group(1) + ' target="_blank"' + match.group(2)
        return match.group(0)

    modified_html = re.sub(pattern, add_target, html_text)

    return modified_html


@routes.get("/manager/notice")
async def get_notice(request):
    url = "github.com"
    path = "/ltdrdata/ltdrdata.github.io/wiki/News"

    async with aiohttp.ClientSession(trust_env=True, connector=aiohttp.TCPConnector(verify_ssl=False)) as session:
        async with session.get(f"https://{url}{path}") as response:
            if response.status == 200:
                # html_content = response.read().decode('utf-8')
                html_content = await response.text()

                pattern = re.compile(r'<div class="markdown-body">([\s\S]*?)</div>')
                match = pattern.search(html_content)

                if match:
                    markdown_content = match.group(1)
                    version_tag = core.get_comfyui_tag()
                    if version_tag is None:
                        markdown_content += f"<HR>ComfyUI: {core.comfy_ui_revision}[{comfy_ui_hash[:6]}]({core.comfy_ui_commit_datetime.date()})"
                    else:
                        markdown_content += (f"<HR>ComfyUI: {version_tag}<BR>"
                                             f"&nbsp; &nbsp; &nbsp; &nbsp; &nbsp;({core.comfy_ui_commit_datetime.date()})")
                    # markdown_content += f"<BR>&nbsp; &nbsp; &nbsp; &nbsp; &nbsp;()"
                    markdown_content += f"<BR>Manager: {core.version_str}"

                    markdown_content = add_target_blank(markdown_content)

                    try:
                        if core.comfy_ui_commit_datetime == datetime(1900, 1, 1, 0, 0, 0):
                            markdown_content = '<P style="text-align: center; color:red; background-color:white; font-weight:bold">Your ComfyUI isn\'t git repo.</P>' + markdown_content
                        elif core.comfy_ui_required_commit_datetime.date() > core.comfy_ui_commit_datetime.date():
                            markdown_content = '<P style="text-align: center; color:red; background-color:white; font-weight:bold">Your ComfyUI is too OUTDATED!!!</P>' + markdown_content
                    except:
                        pass

                    return web.Response(text=markdown_content, status=200)
                else:
                    return web.Response(text="Unable to retrieve Notice", status=200)
            else:
                return web.Response(text="Unable to retrieve Notice", status=200)


@routes.get("/manager/reboot")
def restart(self):
    if not is_allowed_security_level('middle'):
        print(SECURITY_MESSAGE_MIDDLE_OR_BELOW)
        return web.Response(status=403)

    try:
        sys.stdout.close_log()
    except Exception:
        pass

    if '__COMFY_CLI_SESSION__' in os.environ:
        with open(os.path.join(os.environ['__COMFY_CLI_SESSION__'] + '.reboot'), 'w'):
            pass

        print("\nRestarting...\n\n")
        exit(0)

    print("\nRestarting... [Legacy Mode]\n\n")

    sys_argv = sys.argv.copy()
    if '--windows-standalone-build' in sys_argv:
        sys_argv.remove('--windows-standalone-build')

    if sys.platform.startswith('win32'):
        return os.execv(sys.executable, ['"' + sys.executable + '"', '"' + sys.argv[0] + '"'] + sys.argv[1:])
    else:
        return os.execv(sys.executable, [sys.executable] + sys.argv)


def sanitize_filename(input_string):
    result_string = re.sub(r'[^a-zA-Z0-9_]', '_', input_string)
    return result_string


@routes.post("/manager/component/save")
async def save_component(request):
    try:
        data = await request.json()
        name = data['name']
        workflow = data['workflow']

        if not os.path.exists(components_path):
            os.mkdir(components_path)

        if 'packname' in workflow and workflow['packname'] != '':
            sanitized_name = sanitize_filename(workflow['packname']) + '.pack'
        else:
            sanitized_name = sanitize_filename(name) + '.json'

        filepath = os.path.join(components_path, sanitized_name)
        components = {}
        if os.path.exists(filepath):
            with open(filepath) as f:
                components = json.load(f)

        components[name] = workflow

        with open(filepath, 'w') as f:
            json.dump(components, f, indent=4, sort_keys=True)
        return web.Response(text=filepath, status=200)
    except:
        return web.Response(status=400)


@routes.post("/manager/component/loads")
async def load_components(request):
    try:
        json_files = [f for f in os.listdir(components_path) if f.endswith('.json')]
        pack_files = [f for f in os.listdir(components_path) if f.endswith('.pack')]

        components = {}
        for json_file in json_files + pack_files:
            file_path = os.path.join(components_path, json_file)
            with open(file_path, 'r') as file:
                try:
                    # When there is a conflict between the .pack and the .json, the pack takes precedence and overrides.
                    components.update(json.load(file))
                except json.JSONDecodeError as e:
                    print(f"[ComfyUI-Manager] Error decoding component file in file {json_file}: {e}")

        return web.json_response(components)
    except Exception as e:
        print(f"[ComfyUI-Manager] failed to load components\n{e}")
        return web.Response(status=400)


def sanitize(data):
    return data.replace("<", "&lt;").replace(">", "&gt;")


async def _confirm_try_install(sender, custom_node_url, msg):
    json_obj = await core.get_data_by_mode('default', 'custom-node-list.json')

    sender = manager_util.sanitize_tag(sender)
    msg = manager_util.sanitize_tag(msg)
    target = core.lookup_customnode_by_url(json_obj, custom_node_url)

    if target is not None:
        PromptServer.instance.send_sync("cm-api-try-install-customnode",
                                        {"sender": sender, "target": target, "msg": msg})
    else:
        print(f"[ComfyUI Manager API] Failed to try install - Unknown custom node url '{custom_node_url}'")


def confirm_try_install(sender, custom_node_url, msg):
    asyncio.run(_confirm_try_install(sender, custom_node_url, msg))


cm_global.register_api('cm.try-install-custom-node', confirm_try_install)

import asyncio


async def default_cache_update():
    async def get_cache(filename):
        uri = f"{core.DEFAULT_CHANNEL}/{filename}"
        cache_uri = str(manager_util.simple_hash(uri)) + '_' + filename
        cache_uri = os.path.join(core.cache_dir, cache_uri)

        json_obj = await manager_util.get_data(uri, True)

        with core.cache_lock:
            with open(cache_uri, "w", encoding='utf-8') as file:
                json.dump(json_obj, file, indent=4, sort_keys=True)
                print(f"[ComfyUI-Manager] default cache updated: {uri}")

    a = get_cache("custom-node-list.json")
    b = get_cache("extension-node-map.json")
    c = get_cache("model-list.json")
    d = get_cache("alter-list.json")
    e = get_cache("github-stats.json")

    await asyncio.gather(a, b, c, d, e)

    if not core.get_config()['skip_migration_check']:
        await core.check_need_to_migrate()
    else:
        print("[ComfyUI-Manager] Migration check is skipped...")


threading.Thread(target=lambda: asyncio.run(default_cache_update())).start()

if not os.path.exists(core.config_path):
    core.get_config()
    core.write_config()


cm_global.register_extension('ComfyUI-Manager',
                             {'version': core.version,
                                 'name': 'ComfyUI Manager',
                                 'nodes': {},
                                 'description': 'It provides the ability to manage custom nodes in ComfyUI.', })
<|MERGE_RESOLUTION|>--- conflicted
+++ resolved
@@ -130,11 +130,11 @@
 core.comfy_path = os.path.dirname(folder_paths.__file__)
 core.js_path = os.path.join(core.comfy_path, "web", "extensions")
 
-local_db_model = os.path.join(core.comfyui_manager_path, "model-list.json")
-local_db_alter = os.path.join(core.comfyui_manager_path, "alter-list.json")
-local_db_custom_node_list = os.path.join(core.comfyui_manager_path, "custom-node-list.json")
-local_db_extension_node_mappings = os.path.join(core.comfyui_manager_path, "extension-node-map.json")
-components_path = os.path.join(core.comfyui_manager_path, 'components')
+local_db_model = os.path.join(manager_util.comfyui_manager_path, "model-list.json")
+local_db_alter = os.path.join(manager_util.comfyui_manager_path, "alter-list.json")
+local_db_custom_node_list = os.path.join(manager_util.comfyui_manager_path, "custom-node-list.json")
+local_db_extension_node_mappings = os.path.join(manager_util.comfyui_manager_path, "extension-node-map.json")
+components_path = os.path.join(manager_util.comfyui_manager_path, 'components')
 
 
 def set_preview_method(method):
@@ -651,13 +651,8 @@
         return web.Response(status=400)
 
 
-<<<<<<< HEAD
 @routes.get("/snapshot/restore")
-async def remove_snapshot(request):
-=======
-@PromptServer.instance.routes.get("/snapshot/restore")
 async def restore_snapshot(request):
->>>>>>> 7b812dee
     if not is_allowed_security_level('middle'):
         print(SECURITY_MESSAGE_MIDDLE_OR_BELOW)
         return web.Response(status=403)
@@ -903,40 +898,7 @@
     if res not in ['skip', 'enable', 'install-git', 'install-cnr', 'switch-cnr']:
         return web.Response(status=400)
 
-<<<<<<< HEAD
     return web.Response(status=200)
-=======
-    if install_type == "unzip":
-        res = unzip_install(json_data['files'])
-
-    if install_type == "copy":
-        if 'js_path' in json_data:
-            if '.' in json_data['js_path'] or ':' in json_data['js_path'] or json_data['js_path'].startswith('/'):
-                print(f"[ComfyUI Manager] An abnormal JS path has been transmitted. This could be the result of a security attack.\n{json_data['js_path']}")
-                return web.Response(status=400)
-            else:
-                js_path_name = json_data['js_path']
-        else:
-            js_path_name = '.'
-        res = copy_install(json_data['files'], js_path_name)
-
-    elif install_type == "git-clone":
-        res = core.gitclone_install(json_data['files'])
-
-    if 'pip' in json_data:
-        for pname in json_data['pip']:
-            pkg = core.remap_pip_package(pname)
-            install_cmd = [sys.executable, "-m", "pip", "install", pkg]
-            core.try_install_script(json_data['files'][0], ".", install_cmd)
-
-    core.clear_pip_cache()
-
-    if res:
-        print("After restarting ComfyUI, please refresh the browser.")
-        return web.json_response({}, content_type='application/json')
-
-    return web.Response(status=400)
->>>>>>> 7b812dee
 
 
 @routes.post("/customnode/fix")
@@ -957,17 +919,8 @@
 
     res = core.unified_manager.unified_fix(node_name, node_ver)
 
-<<<<<<< HEAD
     if res.result:
         print(f"After restarting ComfyUI, please refresh the browser.")
-=======
-    # HOTFIX: force downgrade to numpy<2
-    install_cmd = [sys.executable, "-m", "pip", "install", "numpy<2"]
-    core.try_install_script(json_data['files'][0], ".", install_cmd)
-
-    if res:
-        print("After restarting ComfyUI, please refresh the browser.")
->>>>>>> 7b812dee
         return web.json_response({}, content_type='application/json')
 
     print(f"ERROR: An error occurred while fixing '{node_name}@{node_ver}'.")
@@ -983,29 +936,19 @@
     url = await request.text()
     res = await core.gitclone_install(url)
 
-<<<<<<< HEAD
     if res.action == 'skip':
         print(f"Already installed: '{res.target}'")
         return web.Response(status=200)
     elif res.result:
         print(f"After restarting ComfyUI, please refresh the browser.")
-=======
-    if res:
-        print("After restarting ComfyUI, please refresh the browser.")
->>>>>>> 7b812dee
         return web.Response(status=200)
 
     print(res.msg)
     return web.Response(status=400)
 
 
-<<<<<<< HEAD
 @routes.post("/customnode/install/pip")
-async def install_custom_node_git_url(request):
-=======
-@PromptServer.instance.routes.post("/customnode/install/pip")
 async def install_custom_node_pip(request):
->>>>>>> 7b812dee
     if not is_allowed_security_level('high'):
         print(SECURITY_MESSAGE_NORMAL_MINUS)
         return web.Response(status=403)
@@ -1035,13 +978,8 @@
 
     res = core.unified_manager.unified_uninstall(node_name, is_unknown)
 
-<<<<<<< HEAD
     if res.result:
         print(f"After restarting ComfyUI, please refresh the browser.")
-=======
-    if res:
-        print("After restarting ComfyUI, please refresh the browser.")
->>>>>>> 7b812dee
         return web.json_response({}, content_type='application/json')
 
     print(f"ERROR: An error occurred while uninstalling '{node_name}'.")
@@ -1067,13 +1005,8 @@
 
     core.clear_pip_cache()
 
-<<<<<<< HEAD
     if res.result:
         print(f"After restarting ComfyUI, please refresh the browser.")
-=======
-    if res:
-        print("After restarting ComfyUI, please refresh the browser.")
->>>>>>> 7b812dee
         return web.json_response({}, content_type='application/json')
 
     print(f"ERROR: An error occurred while updating '{node_name}'.")
@@ -1466,11 +1399,11 @@
     async def get_cache(filename):
         uri = f"{core.DEFAULT_CHANNEL}/{filename}"
         cache_uri = str(manager_util.simple_hash(uri)) + '_' + filename
-        cache_uri = os.path.join(core.cache_dir, cache_uri)
+        cache_uri = os.path.join(manager_util.cache_dir, cache_uri)
 
         json_obj = await manager_util.get_data(uri, True)
 
-        with core.cache_lock:
+        with manager_util.cache_lock:
             with open(cache_uri, "w", encoding='utf-8') as file:
                 json.dump(json_obj, file, indent=4, sort_keys=True)
                 print(f"[ComfyUI-Manager] default cache updated: {uri}")
