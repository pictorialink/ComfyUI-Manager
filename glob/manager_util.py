<<<<<<< HEAD
import traceback

import aiohttp
import json
import threading
import os
from datetime import datetime


cache_lock = threading.Lock()

comfyui_manager_path = os.path.abspath(os.path.join(os.path.dirname(__file__), '..'))
cache_dir = os.path.join(comfyui_manager_path, '.cache')


try:
    from distutils.version import StrictVersion
except:
    print(f"[ComfyUI-Manager]  'distutils' package not found. Activating fallback mode for compatibility.")
    class StrictVersion:
        def __init__(self, version_string):
            self.version_string = version_string
            self.major = 0
            self.minor = 0
            self.patch = 0
            self.pre_release = None
            self.parse_version_string()

        def parse_version_string(self):
            parts = self.version_string.split('.')
            if not parts:
                raise ValueError("Version string must not be empty")

            self.major = int(parts[0])
            self.minor = int(parts[1]) if len(parts) > 1 else 0
            self.patch = int(parts[2]) if len(parts) > 2 else 0

            # Handling pre-release versions if present
            if len(parts) > 3:
                self.pre_release = parts[3]

        def __str__(self):
            version = f"{self.major}.{self.minor}.{self.patch}"
            if self.pre_release:
                version += f"-{self.pre_release}"
            return version

        def __eq__(self, other):
            return (self.major, self.minor, self.patch, self.pre_release) == \
                (other.major, other.minor, other.patch, other.pre_release)

        def __lt__(self, other):
            if (self.major, self.minor, self.patch) == (other.major, other.minor, other.patch):
                return self.pre_release_compare(self.pre_release, other.pre_release) < 0
            return (self.major, self.minor, self.patch) < (other.major, other.minor, other.patch)

        @staticmethod
        def pre_release_compare(pre1, pre2):
            if pre1 == pre2:
                return 0
            if pre1 is None:
                return 1
            if pre2 is None:
                return -1
            return -1 if pre1 < pre2 else 1

        def __le__(self, other):
            return self == other or self < other

        def __gt__(self, other):
            return not self <= other

        def __ge__(self, other):
            return not self < other

        def __ne__(self, other):
            return not self == other


def simple_hash(input_string):
    hash_value = 0
    for char in input_string:
        hash_value = (hash_value * 31 + ord(char)) % (2**32)

    return hash_value


def is_file_created_within_one_day(file_path):
    if not os.path.exists(file_path):
        return False

    file_creation_time = os.path.getctime(file_path)
    current_time = datetime.now().timestamp()
    time_difference = current_time - file_creation_time

    return time_difference <= 86400


async def get_data(uri, silent=False):
    if not silent:
        print(f"FETCH DATA from: {uri}", end="")

    if uri.startswith("http"):
        async with aiohttp.ClientSession(trust_env=True, connector=aiohttp.TCPConnector(verify_ssl=False)) as session:
            async with session.get(uri) as resp:
                json_text = await resp.text()
    else:
        with cache_lock:
            with open(uri, "r", encoding="utf-8") as f:
                json_text = f.read()

    json_obj = json.loads(json_text)

    if not silent:
        print(f" [DONE]")

    return json_obj


async def get_data_with_cache(uri, silent=False, cache_mode=True):
    cache_uri = str(simple_hash(uri)) + '_' + os.path.basename(uri).replace('&', "_").replace('?', "_").replace('=', "_")
    cache_uri = os.path.join(cache_dir, cache_uri+'.json')

    if cache_mode and is_file_created_within_one_day(cache_uri):
        json_obj = await get_data(cache_uri, silent=silent)
    else:
        json_obj = await get_data(uri, silent=silent)

        with cache_lock:
            with open(cache_uri, "w", encoding='utf-8') as file:
                json.dump(json_obj, file, indent=4, sort_keys=True)
                if not silent:
                    print(f"[ComfyUI-Manager] default cache updated: {uri}")

    return json_obj


def sanitize_tag(x):
    return x.replace('<', '&lt;').replace('>', '&gt;')
=======
# DON'T USE StrictVersion - cannot handle pre_release version
# try:
#     from distutils.version import StrictVersion
# except:
print(f"[ComfyUI-Manager]  'distutils' package not found. Activating fallback mode for compatibility.")
class StrictVersion:
    def __init__(self, version_string):
        self.version_string = version_string
        self.major = 0
        self.minor = 0
        self.patch = 0
        self.pre_release = None
        self.parse_version_string()

    def parse_version_string(self):
        parts = self.version_string.split('.')
        if not parts:
            raise ValueError("Version string must not be empty")

        self.major = int(parts[0])
        self.minor = int(parts[1]) if len(parts) > 1 else 0
        self.patch = int(parts[2]) if len(parts) > 2 else 0

        # Handling pre-release versions if present
        if len(parts) > 3:
            self.pre_release = parts[3]

    def __str__(self):
        version = f"{self.major}.{self.minor}.{self.patch}"
        if self.pre_release:
            version += f"-{self.pre_release}"
        return version

    def __eq__(self, other):
        return (self.major, self.minor, self.patch, self.pre_release) == \
            (other.major, other.minor, other.patch, other.pre_release)

    def __lt__(self, other):
        if (self.major, self.minor, self.patch) == (other.major, other.minor, other.patch):
            return self.pre_release_compare(self.pre_release, other.pre_release) < 0
        return (self.major, self.minor, self.patch) < (other.major, other.minor, other.patch)

    @staticmethod
    def pre_release_compare(pre1, pre2):
        if pre1 == pre2:
            return 0
        if pre1 is None:
            return 1
        if pre2 is None:
            return -1
        return -1 if pre1 < pre2 else 1

    def __le__(self, other):
        return self == other or self < other

    def __gt__(self, other):
        return not self <= other

    def __ge__(self, other):
        return not self < other

    def __ne__(self, other):
        return not self == other
>>>>>>> d95b9749
<|MERGE_RESOLUTION|>--- conflicted
+++ resolved
@@ -1,4 +1,3 @@
-<<<<<<< HEAD
 import traceback
 
 import aiohttp
@@ -14,131 +13,6 @@
 cache_dir = os.path.join(comfyui_manager_path, '.cache')
 
 
-try:
-    from distutils.version import StrictVersion
-except:
-    print(f"[ComfyUI-Manager]  'distutils' package not found. Activating fallback mode for compatibility.")
-    class StrictVersion:
-        def __init__(self, version_string):
-            self.version_string = version_string
-            self.major = 0
-            self.minor = 0
-            self.patch = 0
-            self.pre_release = None
-            self.parse_version_string()
-
-        def parse_version_string(self):
-            parts = self.version_string.split('.')
-            if not parts:
-                raise ValueError("Version string must not be empty")
-
-            self.major = int(parts[0])
-            self.minor = int(parts[1]) if len(parts) > 1 else 0
-            self.patch = int(parts[2]) if len(parts) > 2 else 0
-
-            # Handling pre-release versions if present
-            if len(parts) > 3:
-                self.pre_release = parts[3]
-
-        def __str__(self):
-            version = f"{self.major}.{self.minor}.{self.patch}"
-            if self.pre_release:
-                version += f"-{self.pre_release}"
-            return version
-
-        def __eq__(self, other):
-            return (self.major, self.minor, self.patch, self.pre_release) == \
-                (other.major, other.minor, other.patch, other.pre_release)
-
-        def __lt__(self, other):
-            if (self.major, self.minor, self.patch) == (other.major, other.minor, other.patch):
-                return self.pre_release_compare(self.pre_release, other.pre_release) < 0
-            return (self.major, self.minor, self.patch) < (other.major, other.minor, other.patch)
-
-        @staticmethod
-        def pre_release_compare(pre1, pre2):
-            if pre1 == pre2:
-                return 0
-            if pre1 is None:
-                return 1
-            if pre2 is None:
-                return -1
-            return -1 if pre1 < pre2 else 1
-
-        def __le__(self, other):
-            return self == other or self < other
-
-        def __gt__(self, other):
-            return not self <= other
-
-        def __ge__(self, other):
-            return not self < other
-
-        def __ne__(self, other):
-            return not self == other
-
-
-def simple_hash(input_string):
-    hash_value = 0
-    for char in input_string:
-        hash_value = (hash_value * 31 + ord(char)) % (2**32)
-
-    return hash_value
-
-
-def is_file_created_within_one_day(file_path):
-    if not os.path.exists(file_path):
-        return False
-
-    file_creation_time = os.path.getctime(file_path)
-    current_time = datetime.now().timestamp()
-    time_difference = current_time - file_creation_time
-
-    return time_difference <= 86400
-
-
-async def get_data(uri, silent=False):
-    if not silent:
-        print(f"FETCH DATA from: {uri}", end="")
-
-    if uri.startswith("http"):
-        async with aiohttp.ClientSession(trust_env=True, connector=aiohttp.TCPConnector(verify_ssl=False)) as session:
-            async with session.get(uri) as resp:
-                json_text = await resp.text()
-    else:
-        with cache_lock:
-            with open(uri, "r", encoding="utf-8") as f:
-                json_text = f.read()
-
-    json_obj = json.loads(json_text)
-
-    if not silent:
-        print(f" [DONE]")
-
-    return json_obj
-
-
-async def get_data_with_cache(uri, silent=False, cache_mode=True):
-    cache_uri = str(simple_hash(uri)) + '_' + os.path.basename(uri).replace('&', "_").replace('?', "_").replace('=', "_")
-    cache_uri = os.path.join(cache_dir, cache_uri+'.json')
-
-    if cache_mode and is_file_created_within_one_day(cache_uri):
-        json_obj = await get_data(cache_uri, silent=silent)
-    else:
-        json_obj = await get_data(uri, silent=silent)
-
-        with cache_lock:
-            with open(cache_uri, "w", encoding='utf-8') as file:
-                json.dump(json_obj, file, indent=4, sort_keys=True)
-                if not silent:
-                    print(f"[ComfyUI-Manager] default cache updated: {uri}")
-
-    return json_obj
-
-
-def sanitize_tag(x):
-    return x.replace('<', '&lt;').replace('>', '&gt;')
-=======
 # DON'T USE StrictVersion - cannot handle pre_release version
 # try:
 #     from distutils.version import StrictVersion
@@ -202,4 +76,65 @@
 
     def __ne__(self, other):
         return not self == other
->>>>>>> d95b9749
+
+
+def simple_hash(input_string):
+    hash_value = 0
+    for char in input_string:
+        hash_value = (hash_value * 31 + ord(char)) % (2**32)
+
+    return hash_value
+
+
+def is_file_created_within_one_day(file_path):
+    if not os.path.exists(file_path):
+        return False
+
+    file_creation_time = os.path.getctime(file_path)
+    current_time = datetime.now().timestamp()
+    time_difference = current_time - file_creation_time
+
+    return time_difference <= 86400
+
+
+async def get_data(uri, silent=False):
+    if not silent:
+        print(f"FETCH DATA from: {uri}", end="")
+
+    if uri.startswith("http"):
+        async with aiohttp.ClientSession(trust_env=True, connector=aiohttp.TCPConnector(verify_ssl=False)) as session:
+            async with session.get(uri) as resp:
+                json_text = await resp.text()
+    else:
+        with cache_lock:
+            with open(uri, "r", encoding="utf-8") as f:
+                json_text = f.read()
+
+    json_obj = json.loads(json_text)
+
+    if not silent:
+        print(f" [DONE]")
+
+    return json_obj
+
+
+async def get_data_with_cache(uri, silent=False, cache_mode=True):
+    cache_uri = str(simple_hash(uri)) + '_' + os.path.basename(uri).replace('&', "_").replace('?', "_").replace('=', "_")
+    cache_uri = os.path.join(cache_dir, cache_uri+'.json')
+
+    if cache_mode and is_file_created_within_one_day(cache_uri):
+        json_obj = await get_data(cache_uri, silent=silent)
+    else:
+        json_obj = await get_data(uri, silent=silent)
+
+        with cache_lock:
+            with open(cache_uri, "w", encoding='utf-8') as file:
+                json.dump(json_obj, file, indent=4, sort_keys=True)
+                if not silent:
+                    print(f"[ComfyUI-Manager] default cache updated: {uri}")
+
+    return json_obj
+
+
+def sanitize_tag(x):
+    return x.replace('<', '&lt;').replace('>', '&gt;')