[project]
name = "comfyui-manager"
description = "ComfyUI-Manager provides features to install and manage custom nodes for ComfyUI, as well as various functionalities to assist with ComfyUI."
<<<<<<< HEAD
version = "2.51.1"
=======
version = "2.51.3"
>>>>>>> 61537d98
license = { file = "LICENSE.txt" }
dependencies = ["GitPython", "PyGithub", "matrix-client==0.4.0", "transformers", "huggingface-hub>0.20", "typer", "rich", "typing-extensions"]

[project.urls]
Repository = "https://github.com/ltdrdata/ComfyUI-Manager"
#  Used by Comfy Registry https://comfyregistry.org

[tool.comfy]
PublisherId = "drltdata"
DisplayName = "ComfyUI-Manager"
Icon = ""<|MERGE_RESOLUTION|>--- conflicted
+++ resolved
@@ -1,11 +1,7 @@
 [project]
 name = "comfyui-manager"
 description = "ComfyUI-Manager provides features to install and manage custom nodes for ComfyUI, as well as various functionalities to assist with ComfyUI."
-<<<<<<< HEAD
-version = "2.51.1"
-=======
-version = "2.51.3"
->>>>>>> 61537d98
+version = "3.0"
 license = { file = "LICENSE.txt" }
 dependencies = ["GitPython", "PyGithub", "matrix-client==0.4.0", "transformers", "huggingface-hub>0.20", "typer", "rich", "typing-extensions"]
 
