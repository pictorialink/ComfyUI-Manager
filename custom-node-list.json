--- conflicted
+++ resolved
@@ -2133,7 +2133,6 @@
             ],
             "install_type": "unzip",
             "description": "This is a node to convert an image into a CMYK Halftone dot image."
-<<<<<<< HEAD
         },
         {
             "author": "chrisgoringe",
@@ -2154,8 +2153,6 @@
             ],
             "install_type": "git-clone",
             "description": "A custom node that pauses the flow while you choose which image (or latent) to pass on to the rest of the workflow."
-=======
->>>>>>> b0ecb89c
         }
     ]
 }