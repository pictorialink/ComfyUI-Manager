--- conflicted
+++ resolved
@@ -1,8 +1,6 @@
 {
   "models": [
     {
-<<<<<<< HEAD
-=======
       "name": "Comfy-Org/llava_llama3_fp8_scaled.safetensors",
       "type": "clip",
       "base": "LLaVA-Llama-3",
@@ -60,7 +58,6 @@
     },
     
     {
->>>>>>> a148bb5a
       "name": "Comfy-Org/hunyuan_video_t2v_720p_bf16.safetensors",
       "type": "diffusion_model",
       "base": "Hunyuan Video",
@@ -75,13 +72,8 @@
       "name": "Comfy-Org/hunyuan_video_vae_bf16.safetensors",
       "type": "VAE",
       "base": "Hunyuan Video",
-<<<<<<< HEAD
-      "save_path": "diffusion_models/hunyuan_video",
-      "description": "Huyuan Video diffusion model. repackaged version.",
-=======
       "save_path": "VAE",
       "description": "Huyuan Video VAE model. repackaged version.",
->>>>>>> a148bb5a
       "reference": "https://huggingface.co/Comfy-Org/HunyuanVideo_repackaged",
       "filename": "hunyuan_video_vae_bf16.safetensors",
       "url": "https://huggingface.co/Comfy-Org/HunyuanVideo_repackaged/resolve/main/split_files/vae/hunyuan_video_vae_bf16.safetensors",
