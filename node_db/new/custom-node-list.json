--- conflicted
+++ resolved
@@ -9,7 +9,275 @@
         },
 
         
-<<<<<<< HEAD
+        {
+            "author": "Jash-Vora",
+            "title": "FitDiT",
+            "reference": "https://github.com/Jash-Vora/ComfyUI-GarmentDiT",
+            "files": [
+                "https://github.com/Jash-Vora/ComfyUI-GarmentDiT"
+            ],
+            "install_type": "git-clone",
+            "description": "[a/FitDiT](https://arxiv.org/abs/2411.10499): Advancing the Authentic Garment Details for High-fidelity Virtual Try-onon"
+        },
+        {
+            "author": "rohitsainier",
+            "title": "ComfyUI-InstagramDownloader",
+            "id": "comfyui-instagram-downloader",
+            "reference": "https://github.com/rohitsainier/ComfyUI-InstagramDownloader",
+            "files": [
+                "https://github.com/rohitsainier/ComfyUI-InstagramDownloader"
+            ],
+            "install_type": "git-clone",
+            "description": "A ComfyUI custom node package that allows downloading and organizing Instagram content directly in your ComfyUI Output folder"
+        },
+        {
+            "author": "zmwv823",
+            "title": "ComfyUI_Anytext",
+            "reference": "https://github.com/zmwv823/ComfyUI_Anytext",
+            "files": [
+                "https://github.com/zmwv823/ComfyUI_Anytext"
+            ],
+            "install_type": "git-clone",
+            "description": "Unofficial Simple And Rough Implementation Of [a/AnyText](https://github.com/tyxsspa/AnyText) and [a/Glyph-ByT5] (https://github.com/AIGText/Glyph-ByT5) and [a/JoyType](https://github.com/jdh-algo/JoyType)"
+        },
+        {
+            "author": "SKBv0",
+            "title": "ComfyUI SKBundle",
+            "reference": "https://github.com/SKBv0/ComfyUI_SKBundle",
+            "files": [
+                "https://github.com/SKBv0/ComfyUI_SKBundle"
+            ],
+            "install_type": "git-clone",
+            "description": "A collection of custom nodes designed to enhance your workflow in ComfyUI. These nodes were developed to meet my own needs while working with ComfyUI. Although I'm not a programmer, I created these nodes with the help of Cursor AI and will continue to develop them over time."
+        },
+        {
+            "author": "civen-cn",
+            "title": "ComfyUI Whisper Translator",
+            "reference": "https://github.com/civen-cn/ComfyUI-Whisper-Translator",
+            "files": [
+                "https://github.com/civen-cn/ComfyUI-Whisper-Translator"
+            ],
+            "install_type": "git-clone",
+            "description": "This is a ComfyUI node that allows you to translate subtitles using the Whisper. Now support for multiple languages: ['zh', 'en', 'ja', 'ko', 'ru', 'fr', 'de', 'es', 'pt', 'it', 'ar'] You may need to put fonts in the 'fonts' folder to support different languages."
+        },
+        {
+            "author": "WainWong",
+            "title": "ComfyUI-Loop-image",
+            "reference": "https://github.com/WainWong/ComfyUI-Loop-image",
+            "files": [
+                "https://github.com/WainWong/ComfyUI-Loop-image"
+            ],
+            "install_type": "git-clone",
+            "description": "ComfyUI Loop Image is a node package specifically designed for image loop processing. It provides two main processing modes: Batch Image Processing and Single Image Processing, along with supporting image segmentation and merging functions."
+        },
+        {
+            "author": "rhplus0831",
+            "title": "ComfyMepi",
+            "reference": "https://github.com/rhplus0831/ComfyMepi",
+            "files": [
+                "https://github.com/rhplus0831/ComfyMepi"
+            ],
+            "install_type": "git-clone",
+            "description": "Another mobile frontend for ComfyUI"
+        },
+        {
+            "author": "0x-jerry",
+            "title": "Rembg Background Removal Node for ComfyUI",
+            "reference": "https://github.com/0x-jerry/comfyui-rembg",
+            "files": [
+                "https://github.com/0x-jerry/comfyui-rembg"
+            ],
+            "install_type": "git-clone",
+            "description": "Rembg Background Removal Node for ComfyUI"
+        },
+        {
+            "author": "hay86",
+            "title": "ComfyUI LatentSync",
+            "id": "latentsync",
+            "reference": "https://github.com/hay86/ComfyUI_LatentSync",
+            "files": [
+                "https://github.com/hay86/ComfyUI_LatentSync"
+            ],
+            "install_type": "git-clone",
+            "description": "Unofficial implementation of [a/LatentSync](https://github.com/bytedance/LatentSync) for ComfyUI"
+        },
+        {
+            "author": "risunobushi",
+            "title": "ComfyUI-Similarity-Score",
+            "reference": "https://github.com/risunobushi/ComfyUI-Similarity-Score",
+            "files": [
+                "https://github.com/risunobushi/ComfyUI-Similarity-Score"
+            ],
+            "install_type": "git-clone",
+            "description": "A custom node for ComfyUI that calculates CLIP and LPIPS similarity scores between two images."
+        },
+        {
+            "author": "ShmuelRonen",
+            "title": "ComfyUI-HunyuanVideoStyler",
+            "reference": "https://github.com/ShmuelRonen/ComfyUI-HunyuanVideoStyler",
+            "files": [
+                "https://github.com/ShmuelRonen/ComfyUI-HunyuanVideoStyler"
+            ],
+            "install_type": "git-clone",
+            "description": "A custom node for ComfyUI that adds cinematic and movie scene styles to video generation prompts. This node helps create more dynamic and professional-looking video outputs by incorporating iconic movie scene aesthetics."
+        },
+        {
+            "author": "ahernandezmiro",
+            "title": "ComfyUI-GCP_Storage_tools",
+            "reference": "https://github.com/ahernandezmiro/ComfyUI-GCP_Storage_tools",
+            "files": [
+                "https://github.com/ahernandezmiro/ComfyUI-GCP_Storage_tools"
+            ],
+            "install_type": "git-clone",
+            "description": "A set of ComfyUI nodes for GPC Storage access"
+        },
+        {
+            "author": "ciga2011",
+            "title": "ComfyUI MarkItDown",
+            "id": "markitdown",
+            "reference": "https://github.com/ciga2011/ComfyUI-MarkItDown",
+            "files": [
+                "https://github.com/ciga2011/ComfyUI-MarkItDown"
+            ],
+            "pip": ["markitdown", "openai"],
+            "install_type": "git-clone",
+            "description": "This node pack helps to convert various files to Markdown. It supports pdf, pptx, xlsx, docx, html and image files."
+        },
+        {
+            "author": "amorano",
+            "title": "Jovi_GLSL",
+            "id": "jovi_glsl",
+            "reference": "https://github.com/Amorano/Jovi_GLSL",
+            "files": [
+                "https://github.com/Amorano/Jovi_GLSL"
+            ],
+            "install_type": "git-clone",
+            "description": "Integrates GLSL shader support."
+        },
+        {
+            "author": "IgalOgonov",
+            "title": "Simple String Repository",
+            "reference": "https://github.com/IgalOgonov/ComfyUI_Simple_String_Repository",
+            "files": [
+                "https://github.com/IgalOgonov/ComfyUI_Simple_String_Repository"
+            ],
+            "install_type": "git-clone",
+            "description": "Custom node that allows storing and accessing strings, meant to be parts of a prompt, in a simplified manner. Partially supports dynamic prompt syntax."
+        },
+        {
+            "author": "fairy-root",
+            "title": "ComfyUI-GLHF",
+            "id": "comfyui-glhf",
+            "reference": "https://github.com/fairy-root/ComfyUI-GLHF",
+            "files": [
+                "https://github.com/fairy-root/ComfyUI-GLHF"
+            ],
+            "install_type": "git-clone",
+            "description": "GLHF is a ComfyUI node that facilitates seamless interaction with the GLHF chat API. Designed to enhance user experience, it supports multiple language models, web search integration, and customizable instructions, making it a powerful extension for AI-driven workflows."
+        },
+        {
+            "author": "Jurdn",
+            "title": "Jurdns Groq API Node",
+            "id": "jurdnsgroqapinode",
+            "reference": "https://github.com/jurdnisglobby/ComfyUI-Jurdns-Groq-Node",
+            "files": [
+                "https://github.com/jurdnisglobby/ComfyUI-Jurdns-Groq-Node"
+            ],
+            "pip": ["groq"],
+            "install_type": "git-clone",
+            "description": "This node utilizes the Groq.com API to enhance prompts. (Place API key and main system prompt in the groq_config.json)"
+        },
+        {
+            "author": "randomnoner11",
+            "title": "ComfyUI-MistralAI-API",
+            "reference": "https://github.com/randomnoner11/ComfyUI-MistralAI-API",
+            "files": [
+                "https://github.com/randomnoner11/ComfyUI-MistralAI-API"
+            ],
+            "install_type": "git-clone",
+            "description": "Mistral AI API's chat completion endpoint in ComfyUI"
+        },
+        {
+            "author": "jefferyharrell",
+            "title": "JH Misc. Nodes",
+            "reference": "https://github.com/ComfyUI-JH/ComfyUI-JH-Misc-Nodes",
+            "files": [
+                "https://github.com/ComfyUI-JH/ComfyUI-JH-Misc-Nodes"
+            ],
+            "install_type": "git-clone",
+            "description": "NODES: Daisy-Chainable String Constant, Two-Way Switch, Three-Way Switch, Preview Imag\nMiscellaneous custom nodes for ComfyUI"
+        },
+        {
+            "author": "ShmuelRonen",
+            "title": "ComfyUI-EmptyHunyuanLatent",
+            "reference": "https://github.com/ShmuelRonen/ComfyUI-EmptyHunyuanLatent",
+            "files": [
+                "https://github.com/ShmuelRonen/ComfyUI-EmptyHunyuanLatent"
+            ],
+            "install_type": "git-clone",
+            "description": "Custom nodes for ComfyUI to generate empty latent space compatible with Hunyuan models for both image and video generation."
+        },
+        {
+            "author": "yondonfu",
+            "title": "ComfyUI-Torch-Compile",
+            "id": "comfyui-torch-compile",
+            "reference": "https://github.com/yondonfu/ComfyUI-Torch-Compile",
+            "files": [
+                "https://github.com/yondonfu/ComfyUI-Torch-Compile"
+            ],
+            "install_type": "git-clone",
+            "description": "ComfyUI nodes for torch.compile."
+        },
+        {
+            "author": "ShmuelRonen",
+            "title": "ComfyUI-ImageMotionGuider",
+            "reference": "https://github.com/ShmuelRonen/ComfyUI-ImageMotionGuider",
+            "files": [
+                "https://github.com/ShmuelRonen/ComfyUI-ImageMotionGuider"
+            ],
+            "install_type": "git-clone",
+            "description": "A custom ComfyUI node designed to create seamless motion effects from single images by integrating with Hunyuan Video through latent space manipulation."
+        },
+        {
+            "author": "hzane",
+            "title": "OmniGen-ComfyUI",
+            "reference": "https://github.com/hzane/OmniGen-ComfyUI",
+            "files": [
+                "https://github.com/hzane/OmniGen-ComfyUI"
+            ],
+            "install_type": "git-clone",
+            "description": "A custom node for [a/OmniGen](https://github.com/VectorSpaceLab/OmniGen)."
+        },
+        {
+            "author": "bombax-xiaoice",
+            "title": "ComfyUI-Open-Sora-I2V",
+            "reference": "https://github.com/bombax-xiaoice/ComfyUI-Open-Sora-I2V",
+            "files": [
+                "https://github.com/bombax-xiaoice/ComfyUI-Open-Sora-I2V"
+            ],
+            "install_type": "git-clone",
+            "description": "Another comfy implementation for the short video generation project hpcaitech/Open-Sora, supporting latest V2 and V3 models as well as image to video functions, etc."
+        },
+        {
+            "author": "taabata",
+            "title": "SANA_LOWVRAM",
+            "reference": "https://github.com/taabata/SANA_LOWVRAM",
+            "files": [
+                "https://github.com/taabata/SANA_LOWVRAM"
+            ],
+            "install_type": "git-clone",
+            "description": "ComfyUI Diffusers wrapper nodes to run SANA models on low vram devices. Works on 2GB VRAM 12GB RAM laptop."
+        },
+        {
+            "author": "SongGuo11",
+            "title": "ComfyUI SaveAnything Node (SG11)",
+            "reference": "https://github.com/SongGuo11/ComfyUI-SaveAnything-SG11",
+            "files": [
+                "https://github.com/SongGuo11/ComfyUI-SaveAnything-SG11"
+            ],
+            "install_type": "git-clone",
+            "description": "A ComfyUI custom node for saving images in various formats"
+        },
         {
             "author": "licyk",
             "title": "ComfyUI-TCD-Sampler",
@@ -255,525 +523,6 @@
             "install_type": "git-clone",
             "description": "Seamless Clone for ComfyUI"
         },
-=======
->>>>>>> a148bb5a
-        {
-            "author": "Jash-Vora",
-            "title": "FitDiT",
-            "reference": "https://github.com/Jash-Vora/ComfyUI-GarmentDiT",
-            "files": [
-                "https://github.com/Jash-Vora/ComfyUI-GarmentDiT"
-            ],
-            "install_type": "git-clone",
-            "description": "[a/FitDiT](https://arxiv.org/abs/2411.10499): Advancing the Authentic Garment Details for High-fidelity Virtual Try-onon"
-        },
-        {
-            "author": "rohitsainier",
-            "title": "ComfyUI-InstagramDownloader",
-            "id": "comfyui-instagram-downloader",
-            "reference": "https://github.com/rohitsainier/ComfyUI-InstagramDownloader",
-            "files": [
-                "https://github.com/rohitsainier/ComfyUI-InstagramDownloader"
-            ],
-            "install_type": "git-clone",
-            "description": "A ComfyUI custom node package that allows downloading and organizing Instagram content directly in your ComfyUI Output folder"
-        },
-        {
-            "author": "zmwv823",
-            "title": "ComfyUI_Anytext",
-            "reference": "https://github.com/zmwv823/ComfyUI_Anytext",
-            "files": [
-                "https://github.com/zmwv823/ComfyUI_Anytext"
-            ],
-            "install_type": "git-clone",
-            "description": "Unofficial Simple And Rough Implementation Of [a/AnyText](https://github.com/tyxsspa/AnyText) and [a/Glyph-ByT5] (https://github.com/AIGText/Glyph-ByT5) and [a/JoyType](https://github.com/jdh-algo/JoyType)"
-        },
-        {
-            "author": "SKBv0",
-            "title": "ComfyUI SKBundle",
-            "reference": "https://github.com/SKBv0/ComfyUI_SKBundle",
-            "files": [
-                "https://github.com/SKBv0/ComfyUI_SKBundle"
-            ],
-            "install_type": "git-clone",
-            "description": "A collection of custom nodes designed to enhance your workflow in ComfyUI. These nodes were developed to meet my own needs while working with ComfyUI. Although I'm not a programmer, I created these nodes with the help of Cursor AI and will continue to develop them over time."
-        },
-        {
-            "author": "civen-cn",
-            "title": "ComfyUI Whisper Translator",
-            "reference": "https://github.com/civen-cn/ComfyUI-Whisper-Translator",
-            "files": [
-                "https://github.com/civen-cn/ComfyUI-Whisper-Translator"
-            ],
-            "install_type": "git-clone",
-            "description": "This is a ComfyUI node that allows you to translate subtitles using the Whisper. Now support for multiple languages: ['zh', 'en', 'ja', 'ko', 'ru', 'fr', 'de', 'es', 'pt', 'it', 'ar'] You may need to put fonts in the 'fonts' folder to support different languages."
-        },
-        {
-            "author": "WainWong",
-            "title": "ComfyUI-Loop-image",
-            "reference": "https://github.com/WainWong/ComfyUI-Loop-image",
-            "files": [
-                "https://github.com/WainWong/ComfyUI-Loop-image"
-            ],
-            "install_type": "git-clone",
-            "description": "ComfyUI Loop Image is a node package specifically designed for image loop processing. It provides two main processing modes: Batch Image Processing and Single Image Processing, along with supporting image segmentation and merging functions."
-        },
-        {
-            "author": "rhplus0831",
-            "title": "ComfyMepi",
-            "reference": "https://github.com/rhplus0831/ComfyMepi",
-            "files": [
-                "https://github.com/rhplus0831/ComfyMepi"
-            ],
-            "install_type": "git-clone",
-            "description": "Another mobile frontend for ComfyUI"
-        },
-        {
-            "author": "0x-jerry",
-            "title": "Rembg Background Removal Node for ComfyUI",
-            "reference": "https://github.com/0x-jerry/comfyui-rembg",
-            "files": [
-                "https://github.com/0x-jerry/comfyui-rembg"
-            ],
-            "install_type": "git-clone",
-            "description": "Rembg Background Removal Node for ComfyUI"
-        },
-        {
-            "author": "hay86",
-            "title": "ComfyUI LatentSync",
-            "id": "latentsync",
-            "reference": "https://github.com/hay86/ComfyUI_LatentSync",
-            "files": [
-                "https://github.com/hay86/ComfyUI_LatentSync"
-            ],
-            "install_type": "git-clone",
-            "description": "Unofficial implementation of [a/LatentSync](https://github.com/bytedance/LatentSync) for ComfyUI"
-        },
-        {
-            "author": "risunobushi",
-            "title": "ComfyUI-Similarity-Score",
-            "reference": "https://github.com/risunobushi/ComfyUI-Similarity-Score",
-            "files": [
-                "https://github.com/risunobushi/ComfyUI-Similarity-Score"
-            ],
-            "install_type": "git-clone",
-            "description": "A custom node for ComfyUI that calculates CLIP and LPIPS similarity scores between two images."
-        },
-        {
-            "author": "ShmuelRonen",
-            "title": "ComfyUI-HunyuanVideoStyler",
-            "reference": "https://github.com/ShmuelRonen/ComfyUI-HunyuanVideoStyler",
-            "files": [
-                "https://github.com/ShmuelRonen/ComfyUI-HunyuanVideoStyler"
-            ],
-            "install_type": "git-clone",
-            "description": "A custom node for ComfyUI that adds cinematic and movie scene styles to video generation prompts. This node helps create more dynamic and professional-looking video outputs by incorporating iconic movie scene aesthetics."
-        },
-        {
-            "author": "ahernandezmiro",
-            "title": "ComfyUI-GCP_Storage_tools",
-            "reference": "https://github.com/ahernandezmiro/ComfyUI-GCP_Storage_tools",
-            "files": [
-                "https://github.com/ahernandezmiro/ComfyUI-GCP_Storage_tools"
-            ],
-            "install_type": "git-clone",
-            "description": "A set of ComfyUI nodes for GPC Storage access"
-        },
-        {
-            "author": "ciga2011",
-            "title": "ComfyUI MarkItDown",
-            "id": "markitdown",
-            "reference": "https://github.com/ciga2011/ComfyUI-MarkItDown",
-            "files": [
-                "https://github.com/ciga2011/ComfyUI-MarkItDown"
-            ],
-            "pip": ["markitdown", "openai"],
-            "install_type": "git-clone",
-            "description": "This node pack helps to convert various files to Markdown. It supports pdf, pptx, xlsx, docx, html and image files."
-        },
-        {
-            "author": "amorano",
-            "title": "Jovi_GLSL",
-            "id": "jovi_glsl",
-            "reference": "https://github.com/Amorano/Jovi_GLSL",
-            "files": [
-                "https://github.com/Amorano/Jovi_GLSL"
-            ],
-            "install_type": "git-clone",
-            "description": "Integrates GLSL shader support."
-        },
-        {
-            "author": "IgalOgonov",
-            "title": "Simple String Repository",
-            "reference": "https://github.com/IgalOgonov/ComfyUI_Simple_String_Repository",
-            "files": [
-                "https://github.com/IgalOgonov/ComfyUI_Simple_String_Repository"
-            ],
-            "install_type": "git-clone",
-            "description": "Custom node that allows storing and accessing strings, meant to be parts of a prompt, in a simplified manner. Partially supports dynamic prompt syntax."
-        },
-        {
-            "author": "fairy-root",
-            "title": "ComfyUI-GLHF",
-            "id": "comfyui-glhf",
-            "reference": "https://github.com/fairy-root/ComfyUI-GLHF",
-            "files": [
-                "https://github.com/fairy-root/ComfyUI-GLHF"
-            ],
-            "install_type": "git-clone",
-            "description": "GLHF is a ComfyUI node that facilitates seamless interaction with the GLHF chat API. Designed to enhance user experience, it supports multiple language models, web search integration, and customizable instructions, making it a powerful extension for AI-driven workflows."
-        },
-        {
-            "author": "Jurdn",
-            "title": "Jurdns Groq API Node",
-            "id": "jurdnsgroqapinode",
-            "reference": "https://github.com/jurdnisglobby/ComfyUI-Jurdns-Groq-Node",
-            "files": [
-                "https://github.com/jurdnisglobby/ComfyUI-Jurdns-Groq-Node"
-            ],
-            "pip": ["groq"],
-            "install_type": "git-clone",
-            "description": "This node utilizes the Groq.com API to enhance prompts. (Place API key and main system prompt in the groq_config.json)"
-        },
-        {
-            "author": "randomnoner11",
-            "title": "ComfyUI-MistralAI-API",
-            "reference": "https://github.com/randomnoner11/ComfyUI-MistralAI-API",
-            "files": [
-                "https://github.com/randomnoner11/ComfyUI-MistralAI-API"
-            ],
-            "install_type": "git-clone",
-            "description": "Mistral AI API's chat completion endpoint in ComfyUI"
-        },
-        {
-            "author": "jefferyharrell",
-            "title": "JH Misc. Nodes",
-            "reference": "https://github.com/ComfyUI-JH/ComfyUI-JH-Misc-Nodes",
-            "files": [
-                "https://github.com/ComfyUI-JH/ComfyUI-JH-Misc-Nodes"
-            ],
-            "install_type": "git-clone",
-            "description": "NODES: Daisy-Chainable String Constant, Two-Way Switch, Three-Way Switch, Preview Imag\nMiscellaneous custom nodes for ComfyUI"
-        },
-        {
-            "author": "ShmuelRonen",
-            "title": "ComfyUI-EmptyHunyuanLatent",
-            "reference": "https://github.com/ShmuelRonen/ComfyUI-EmptyHunyuanLatent",
-            "files": [
-                "https://github.com/ShmuelRonen/ComfyUI-EmptyHunyuanLatent"
-            ],
-            "install_type": "git-clone",
-            "description": "Custom nodes for ComfyUI to generate empty latent space compatible with Hunyuan models for both image and video generation."
-        },
-        {
-            "author": "yondonfu",
-            "title": "ComfyUI-Torch-Compile",
-            "id": "comfyui-torch-compile",
-            "reference": "https://github.com/yondonfu/ComfyUI-Torch-Compile",
-            "files": [
-                "https://github.com/yondonfu/ComfyUI-Torch-Compile"
-            ],
-            "install_type": "git-clone",
-            "description": "ComfyUI nodes for torch.compile."
-        },
-        {
-            "author": "ShmuelRonen",
-            "title": "ComfyUI-ImageMotionGuider",
-            "reference": "https://github.com/ShmuelRonen/ComfyUI-ImageMotionGuider",
-            "files": [
-                "https://github.com/ShmuelRonen/ComfyUI-ImageMotionGuider"
-            ],
-            "install_type": "git-clone",
-            "description": "A custom ComfyUI node designed to create seamless motion effects from single images by integrating with Hunyuan Video through latent space manipulation."
-        },
-        {
-            "author": "hzane",
-            "title": "OmniGen-ComfyUI",
-            "reference": "https://github.com/hzane/OmniGen-ComfyUI",
-            "files": [
-                "https://github.com/hzane/OmniGen-ComfyUI"
-            ],
-            "install_type": "git-clone",
-            "description": "A custom node for [a/OmniGen](https://github.com/VectorSpaceLab/OmniGen)."
-        },
-        {
-            "author": "bombax-xiaoice",
-            "title": "ComfyUI-Open-Sora-I2V",
-            "reference": "https://github.com/bombax-xiaoice/ComfyUI-Open-Sora-I2V",
-            "files": [
-                "https://github.com/bombax-xiaoice/ComfyUI-Open-Sora-I2V"
-            ],
-            "install_type": "git-clone",
-            "description": "Another comfy implementation for the short video generation project hpcaitech/Open-Sora, supporting latest V2 and V3 models as well as image to video functions, etc."
-        },
-        {
-            "author": "taabata",
-            "title": "SANA_LOWVRAM",
-            "reference": "https://github.com/taabata/SANA_LOWVRAM",
-            "files": [
-                "https://github.com/taabata/SANA_LOWVRAM"
-            ],
-            "install_type": "git-clone",
-            "description": "ComfyUI Diffusers wrapper nodes to run SANA models on low vram devices. Works on 2GB VRAM 12GB RAM laptop."
-        },
-        {
-            "author": "SongGuo11",
-            "title": "ComfyUI SaveAnything Node (SG11)",
-            "reference": "https://github.com/SongGuo11/ComfyUI-SaveAnything-SG11",
-            "files": [
-                "https://github.com/SongGuo11/ComfyUI-SaveAnything-SG11"
-            ],
-            "install_type": "git-clone",
-            "description": "A ComfyUI custom node for saving images in various formats"
-        },
-        {
-            "author": "licyk",
-            "title": "ComfyUI-TCD-Sampler",
-            "id": "TCD-Sampler",
-            "reference": "https://github.com/licyk/ComfyUI-TCD-Sampler",
-            "files": [
-                "https://github.com/licyk/ComfyUI-TCD-Sampler"
-            ],
-            "install_type": "git-clone",
-            "description": "Adding TCD sampling"
-        },
-        {
-            "author": "Koishi-Star",
-            "title": "Pyramid_Noise_For_Inference",
-            "id": "Pyramid_Noise_For_Inference",
-            "reference": "https://github.com/Koishi-Star/Pyramid_Noise_For_Inference",
-            "files": [
-                "https://github.com/Koishi-Star/Pyramid_Noise_For_Inference"
-            ],
-            "install_type": "git-clone",
-            "description": "Using pyramid_noise instead of original noise in inference"
-        },
-        {
-            "author": "Light-x02",
-            "title": "Flux Settings Node",
-            "id": "flux_settings_node",
-            "reference": "https://github.com/Light-x02/ComfyUI-FluxSettingsNode",
-            "files": [
-                "https://github.com/Light-x02/ComfyUI-FluxSettingsNode"
-            ],
-            "install_type": "git-clone",
-            "description": "A combined node for ComfyUI with six configurable tabs for managing multiple parameter configurations, including guidance, sampler, scheduler, steps, and denoise."
-        },
-        {
-            "author": "pharmapsychotic",
-            "title": "comfy-cliption",
-            "id": "comfy-cliption",
-            "reference": "https://github.com/pharmapsychotic/comfy-cliption",
-            "files": [
-                "https://github.com/pharmapsychotic/comfy-cliption"
-            ],
-            "install_type": "git-clone",
-            "description": "Image to caption with CLIP ViT-L/14. Small and fast addition to the CLIP-L model you already have loaded to generate captions for images within your workflow."
-        },
-        {
-            "author": "solution9th",
-            "title": "Comfyui_mobilesam",
-            "reference": "https://github.com/solution9th/Comfyui_mobilesam",
-            "files": [
-                "https://github.com/solution9th/Comfyui_mobilesam"
-            ],
-            "install_type": "git-clone",
-            "description": "NODES: Mobile SAM Model Loader, Mobile SAM Detector, Mobile SAM Predictor"
-        },
-        {
-            "author": "Doctor Diffusion",
-            "title": "ComfyUI-basic-pitch",
-            "reference": "https://github.com/DoctorDiffusion/ComfyUI-basic-pitch",
-            "files": [
-                "https://github.com/DoctorDiffusion/ComfyUI-basic-pitch"
-            ],
-            "install_type": "git-clone",
-            "description": "Audio to midi functionality within ComfyUI"
-        },
-        {
-            "author": "ronsantash",
-            "title": "ComfyUIFlexiLoRALoader",
-            "reference": "https://github.com/ronsantash/Comfyui-flexi-lora-loader",
-            "files": [
-                "https://github.com/ronsantash/Comfyui-flexi-lora-loader"
-            ],
-            "install_type": "git-clone",
-            "description": "FlexiLoRALoader - A ComfyUI custom node for dynamic LoRA weight management. Apply multiple LoRAs with flexible weight patterns and randomization features for creative AI image generation.\nFeatures: • Multiple LoRA handling (up to 3) • Weight pattern presets • Random/Sequential mode • Debug logging support"
-        },
-        {
-            "author": "neverbiasu",
-            "title": "ComfyUI-Dashscope",
-            "reference": "https://github.com/neverbiasu/ComfyUI-Dashscope",
-            "files": [
-                "https://github.com/neverbiasu/ComfyUI-Dashscope"
-            ],
-            "install_type": "git-clone",
-            "description": "This project adapts the dashscope([a/aliyun-bailian](https://bailian.console.aliyun.com)) api into ComfyUI."
-        },
-        {
-            "author": "SparknightLLC",
-            "title": "ComfyUI-ConditionalInterrupt",
-            "reference": "https://github.com/SparknightLLC/ComfyUI-ConditionalInterrupt",
-            "files": [
-                "https://github.com/SparknightLLC/ComfyUI-ConditionalInterrupt"
-            ],
-            "install_type": "git-clone",
-            "description": "A node for ComfyUI that terminates the workflow processing if 'proceed' is set to False. More convenient than manually bypassing a bunch of nodes.\nThis is a restructured version of the 'SRL Conditional Interrupt' node from the [a/srl-nodes](https://github.com/seanlynch/srl-nodes) pack."
-        },
-        {
-            "author": "zhilemann",
-            "title": "ComfyUI-moondream2",
-            "reference": "https://github.com/zhilemann/ComfyUI-moondream2",
-            "files": [
-                "https://github.com/zhilemann/ComfyUI-moondream2"
-            ],
-            "install_type": "git-clone",
-            "description": "nodes for nightly moondream2 VLM inference\nsupports only captioning and visual queries at the moment"
-        },
-        {
-            "author": "York Xiang",
-            "title": "Remembering utils",
-            "id": "comfyui-rememberingutils",
-            "reference": "https://github.com/bombless/comfyUI-RememberingUtils",
-            "files": [
-                "https://github.com/bombless/comfyUI-RememberingUtils"
-            ],
-            "install_type": "git-clone",
-            "description": "Helper nodes to display last seed and prompt."
-        },
-        {
-            "author": "cherninlab",
-            "title": "Logo Generator Node for ComfyUI",
-            "reference": "https://github.com/cherninlab/logo-generator-comfyui",
-            "files": [
-                "https://github.com/cherninlab/logo-generator-comfyui"
-            ],
-            "install_type": "git-clone",
-            "description": "This custom node allows you to generate logo images using Google Fonts."
-        },
-        {
-            "author": "shahkoorosh",
-            "title": "ComfyUI-KGnodes",
-            "reference": "https://github.com/shahkoorosh/ComfyUI-KGnodes",
-            "files": [
-                "https://github.com/shahkoorosh/ComfyUI-KGnodes"
-            ],
-            "install_type": "git-clone",
-            "description": "NODES:Custom Resolution Latent Node, Style Selector\nThis Custom node offers various experimental nodes to make it easier to use ComfyUI."
-        },
-        {
-            "author": "shahkoorosh",
-            "title": "comfyui-sunflower-nodes",
-            "reference": "https://github.com/andygill/comfyui-sunflower-nodes",
-            "files": [
-                "https://github.com/andygill/comfyui-sunflower-nodes"
-            ],
-            "install_type": "git-clone",
-            "description": "ComfyUI nodes for 3D visualization."
-        },
-        {
-            "author": "shahkoorosh",
-            "title": "ComfyUI_RH_APICall",
-            "reference": "https://github.com/HM-RunningHub/ComfyUI_RH_APICall",
-            "files": [
-                "https://github.com/HM-RunningHub/ComfyUI_RH_APICall"
-            ],
-            "install_type": "git-clone",
-            "description": "This is a ComfyUI plugin that makes it easier to call and run workflows from RunningHub in your local ComfyUI setup."
-        },
-        {
-            "author": "wqjuser",
-            "title": "ComfyUI-Chat-Image",
-            "reference": "https://github.com/wqjuser/ComfyUI-Chat-Image",
-            "files": [
-                "https://github.com/wqjuser/ComfyUI-Chat-Image"
-            ],
-            "install_type": "git-clone",
-            "description": "Use an online large language model to describe images."
-        },
-        {
-            "author": "shinich39",
-            "title": "comfyui-view-recommendations",
-            "reference": "https://github.com/shinich39/comfyui-view-recommendations",
-            "files": [
-                "https://github.com/shinich39/comfyui-view-recommendations"
-            ],
-            "install_type": "git-clone",
-<<<<<<< HEAD
-            "description": "you can make PBR in comfyUI"
-=======
-            "description": "Load model generation data from civitai."
-        },
-        {
-            "author": "SlackinJack",
-            "title": "asyncdiff_comfyui",
-            "reference": "https://github.com/SlackinJack/asyncdiff_comfyui",
-            "files": [
-                "https://github.com/SlackinJack/asyncdiff_comfyui"
-            ],
-            "install_type": "git-clone",
-            "description": "AsyncDiff node for ComfyUI"
-        },
-        {
-            "author": "wmpmiles",
-            "title": "comfyui-some-image-processing-stuff",
-            "reference": "https://github.com/wmpmiles/comfyui-some-image-processing-stuff",
-            "files": [
-                "https://github.com/wmpmiles/comfyui-some-image-processing-stuff"
-            ],
-            "install_type": "git-clone",
-            "description": "Some ComfyUI nodes that provide some image-processing functionality. Resampling, Color Grading, Inpainting, ..."
-        },
-        {
-            "author": "kevinmcmahondev",
-            "title": "Skin Tone Detector for ComfyUI",
-            "reference": "https://github.com/kevinmcmahondev/comfyui-skin-tone-detector",
-            "files": [
-                "https://github.com/kevinmcmahondev/comfyui-skin-tone-detector"
-            ],
-            "install_type": "git-clone",
-            "description": "A ComfyUI node that detects the skin tone of a person in an image and matches it to the standard emoji skin tone palette."
-        },
-        {
-            "author": "yolanother",
-            "title": "Save Uncompressed 16 Bit PNG",
-            "reference": "https://github.com/yolanother/ComfyUI-Save16bitPng",
-            "files": [
-                "https://github.com/yolanother/ComfyUI-Save16bitPng"
-            ],
-            "install_type": "git-clone",
-            "description": "The SaveImageARGB16PNG node provides functionality for saving images as uncompressed PNG files with ARGB16 precision. This node is particularly useful for workflows that require high-quality image saving with metadata such as prompts and additional PNG info."
-        },
-        {
-            "author": "TKRLAB",
-            "title": "Prompt List JSON",
-            "reference": "https://github.com/TKRLAB/ComfyUI_Prompt_List_JSON",
-            "files": [
-                "https://github.com/TKRLAB/ComfyUI_Prompt_List_JSON"
-            ],
-            "install_type": "git-clone",
-            "description": "This repository provides a custom node for ComfyUI that allows managing positive and negative prompts in a structured JSON format. The node supports adding, updating, and logging prompts, ensuring seamless integration into your workflow."
-        },
-        {
-            "author": "RyanOnTheInside",
-            "title": "ComfyUI-EfficientTAM",
-            "reference": "https://github.com/ryanontheinside/ComfyUI_EfficientTAM",
-            "files": [
-                "https://github.com/ryanontheinside/ComfyUI_EfficientTAM"
-            ],
-            "install_type": "git-clone",
-            "description": "A ComfyUI implementation of [a/EfficientTAM](https://github.com/yformer/EfficientTAM)"
-        },
-        {
-            "author": "mahdi",
-            "title": "seamless-clone-comfyui",
-            "reference": "https://github.com/Aksaz/comfyui-seamless-clone",
-            "files": [
-                "https://github.com/Aksaz/comfyui-seamless-clone"
-            ],
-            "install_type": "git-clone",
-            "description": "Seamless Clone for ComfyUI"
-        },
         {
             "author": "xfgexo",
             "title": "EXO Custom ComfyUI Nodes",
@@ -947,7 +696,6 @@
             ],
             "install_type": "git-clone",
             "description": "Add command and comment in textarea. (e.g. // Disabled line)"
->>>>>>> a148bb5a
         }
     ]
 }