{
    "custom_nodes": [
        {
            "author": "#NOTICE_1.13",
            "title": "NOTICE: This channel is not the default channel.",
            "reference": "https://github.com/ltdrdata/ComfyUI-Manager",
            "files": [],
            "install_type": "git-clone",
            "description": "If you see this message, your ComfyUI-Manager is outdated.\nDev channel provides only the list of the developing nodes. If you want to find the complete node list, please go to the Default channel."
        },




        {
            "author": "wilzamguerrero",
            "title": "Comfyui-DownZ",
            "reference": "https://github.com/wilzamguerrero/Comfyui-DownZ",
            "files": [
                "https://github.com/wilzamguerrero/Comfyui-DownZ"
            ],
            "install_type": "git-clone",
            "description": "NODES:Download Z, Compress Z, Move Z"
        },
        {
            "author": "SoftMeng",
            "title": "ComfyUI-PIL",
            "reference": "https://github.com/SoftMeng/ComfyUI-PIL",
            "files": [
                "https://github.com/SoftMeng/ComfyUI-PIL"
            ],
            "install_type": "git-clone",
            "description": "PIL Nodes"
        },
        {
            "author": "seancheung",
            "title": "comfyui-creative-nodes",
            "reference": "https://github.com/seancheung/comfyui-creative-nodes",
            "files": [
                "https://github.com/seancheung/comfyui-creative-nodes"
            ],
            "install_type": "git-clone",
            "description": "NODES:Stop Flow, Skip From Flow, Skip To Flow, Resolution Selector, ResolutionXL Selector"
        },
        {
            "author": "AlexXi19",
            "title": "ComfyUI-OpenAINode",
            "reference": "https://github.com/AlexXi19/ComfyUI-OpenAINode",
            "files": [
                "https://github.com/AlexXi19/ComfyUI-OpenAINode"
            ],
            "install_type": "git-clone",
            "description": "ComfyUI-OpenAINode is a user-friendly node that serves as an interface to the OpenAI Models.[w/Repo name conflict with Electrofried/ComfyUI-OpenAINode]"
        },
        {
            "author": "hgabha",
            "title": "WWAA-CustomNodes",
            "reference": "https://github.com/hgabha/WWAA-CustomNodes",
            "files": [
                "https://github.com/hgabha/WWAA-CustomNodes"
            ],
            "install_type": "git-clone",
            "description": "Custom Nodes for ComfyUI made by the team at [a/WeirdWonderfulAI.Art](https://weirdwonderfulai.art/) These are developed based on the needs where there was a gap to make our workflows better. You are welcome to use it as you see fit."
        },
        {
            "author": "IgPoly",
            "title": "ComfyUI-igTools",
            "reference": "https://github.com/IgPoly/ComfyUI-igTools",
            "files": [
                "https://github.com/IgPoly/ComfyUI-igTools"
            ],
            "install_type": "git-clone",
            "description": "NODES:IGT Simple Tiles Calc"
        },
        {
            "author": "jazhang00",
            "title": "ComfyUI Node for Slicedit",
            "reference": "https://github.com/jazhang00/ComfyUI-Slicedit",
            "files": [
                "https://github.com/jazhang00/ComfyUI-Slicedit"
            ],
            "install_type": "git-clone",
            "description": "Slicedit main page: [a/https://matankleiner.github.io/slicedit/](https://matankleiner.github.io/slicedit/). Use Slicedit with ComfyUI."
        },
        {
            "author": "Ryota",
            "title": "Ryota's Nodes",
            "reference": "https://github.com/lichenhao/Comfyui_Ryota",
            "files": [
                "https://github.com/lichenhao/Comfyui_Ryota"
            ],
            "install_type": "git-clone",
            "description": "NODES:CombineTexts, FontLoader, DrawText, TxtFileLoader, SaveTxtFile, SwitchModelClip, SwitchAnyInputs, Reroute2, Reroute3"
        },
        {
            "author": "Soppatorsk",
            "title": "comfyui_img_to_ascii [WIP]",
            "reference": "https://github.com/Soppatorsk/comfyui_img_to_ascii",
            "files": [
                "https://github.com/Soppatorsk/comfyui_img_to_ascii"
            ],
            "install_type": "git-clone",
            "description": "Basic functionality for converting an image to ASCII art returned as a png image based on [a/ascii_magic](https://github.com/LeandroBarone/python-ascii_magic)"
        },
        {
<<<<<<< HEAD
            "author": "LyazS",
            "title": "comfyui-nettools",
            "reference": "https://github.com/LyazS/comfyui-nettools",
            "files": [
                "https://github.com/LyazS/comfyui-nettools"
            ],
            "install_type": "git-clone",
            "description": "rewrite from [a/https://github.com/Acly/comfyui-tooling-nodes](https://github.com/Acly/comfyui-tooling-nodes)"
=======
            "author": "AIFSH",
            "title": "HivisionIDPhotos-ComfyUI",
            "reference": "https://github.com/AIFSH/HivisionIDPhotos-ComfyUI",
            "files": [
                "https://github.com/AIFSH/HivisionIDPhotos-ComfyUI"
            ],
            "install_type": "git-clone",
            "description": "a custom node for [a/HivisionIDPhotos](https://github.com/Zeyi-Lin/HivisionIDPhotos).\nNOTE: Unsuitable for international users"
>>>>>>> 18b66c78
        },
        {
            "author": "lu64k",
            "title": "SK-Nodes",
            "reference": "https://github.com/lu64k/SK-Nodes",
            "files": [
                "https://github.com/lu64k/SK-Nodes"
            ],
            "install_type": "git-clone",
            "description": "NODES:image select, Load AnyLLM, Ask LLM, OpenAI DAlle Node, SK Text_String, SK Random File Name"
        },
        {
            "author": "Cardoso-topdev",
            "title": "comfyui_meshanything_v1 [WIP]",
            "reference": "https://github.com/Cardoso-topdev/comfyui_meshanything_v1",
            "files": [
                "https://github.com/Cardoso-topdev/comfyui_meshanything_v1"
            ],
            "install_type": "git-clone",
            "description": "MeshAnything V2: Artist-Created Mesh Generation With Adjacent Mesh Tokenization"
        },
        {
            "author": "Lilien86",
            "title": "lauger NodePack for ComfyUI",
            "reference": "https://github.com/Lilien86/lauger_NP_comfyui",
            "files": [
                "https://github.com/Lilien86/lauger_NP_comfyui"
            ],
            "install_type": "git-clone",
            "description": "Hey everyone it's my Custom ComfyUI Nodes Pack repository! This project contains a collection of custom nodes designed to extend the functionality of ComfyUI. These nodes offer capabilities and new creative possibilities, especially in the realms of latent space manipulation and interpolation.\nNOTE: The files in the repo are not organized."
        },
        {
            "author": "haodman",
            "title": "ComfyUI_Rain",
            "reference": "https://github.com/haodman/ComfyUI_Rain",
            "files": [
                "https://github.com/haodman/ComfyUI_Rain"
            ],
            "install_type": "git-clone",
            "description": "NODES:Rain_ValueSwitch, Rain_Math, Rain_IntToFloat, Rain_ImageSize."
        },
        {
            "author": "bananasss00",
            "title": "Comfyui-PyExec [UNSAFE]",
            "reference": "https://github.com/bananasss00/Comfyui-PyExec",
            "files": [
                "https://github.com/bananasss00/Comfyui-PyExec"
            ],
            "install_type": "git-clone",
            "description": "Nodes:PyExec.[w/This node allows access to arbitrary files through the workflow, which could pose a security threat.]"
        },
        {
            "author": "jgbrblmd",
            "title": "ComfyUI-ComfyFluxSize [WIP]",
            "reference": "https://github.com/jgbrblmd/ComfyUI-ComfyFluxSize",
            "files": [
                "https://github.com/jgbrblmd/ComfyUI-ComfyFluxSize"
            ],
            "install_type": "git-clone",
            "description": "Nodes:ComfyFlux Size\nNOTE: The files in the repo are not organized."
        },
        {
            "author": "yojimbodayne",
            "title": "ComfyUI-Dropbox-API [WIP]",
            "reference": "https://github.com/yojimbodayne/ComfyUI-Dropbox-API",
            "files": [
                "https://github.com/yojimbodayne/ComfyUI-Dropbox-API"
            ],
            "install_type": "git-clone",
            "description": "This custom node package for ComfyUI allows users to interact with Dropbox API, enabling image, text, and video uploads, downloads, and management directly from ComfyUI workflows.\nNOTE: The files in the repo are not organized."
        },
        {
            "author": "ilovejohnwhite",
            "title": "Kolors Awesome Prompts [WIP]",
            "reference": "https://github.com/ilovejohnwhite/Tracer",
            "files": [
                "https://github.com/ilovejohnwhite/Tracer"
            ],
            "install_type": "git-clone",
            "description": "Nodes:Image Load TTK, SuckerPunch, LinkMasterNode, PixelPerfectResolution, ImageGenResolutionFromImage, ImageGenResolutionFromLatent, HintImageEnchance\nNOTE: The files in the repo are not organized."
        },
        {
            "author": "shuanshtalon468uan",
            "title": "ComfyUI-Rpg-Architect [WIP]",
            "reference": "https://github.com/talon468/ComfyUI-Rpg-Architect",
            "files": [
                "https://github.com/talon468/ComfyUI-Rpg-Architect"
            ],
            "install_type": "git-clone",
            "description": "Custom Node for ComfyUI to create RPG Characters\nNOTE: The files in the repo are not organized."
        },
        {
            "author": "shuanshuan",
            "title": "ComfyUI_CheckPointLoader_Ext [WIP]",
            "reference": "https://github.com/shuanshuan/ComfyUI_CheckPointLoader_Ext",
            "files": [
                "https://github.com/shuanshuan/ComfyUI_CheckPointLoader_Ext"
            ],
            "install_type": "git-clone",
            "description": "NODES:Checkpoint Loader Ext"
        },
        {
            "author": "123jimin",
            "title": "ComfyUI MobileForm [WIP]",
            "reference": "https://github.com/123jimin/ComfyUI-MobileForm",
            "files": [
                "https://github.com/123jimin/ComfyUI-MobileForm"
            ],
            "install_type": "git-clone",
            "description": "MobileForm is an extension for ComfyUI, providing simple form for any workflows, suitable for use on mobile phones.[w/Currently MobileForm is in a PoC state; expect bugs and breaking changes.]"
        },
        {
            "author": "go-package-lab",
            "title": "ComfyUI-Tools-Video-Combine [WIP]",
            "reference": "https://github.com/go-package-lab/ComfyUI-Tools-Video-Combine",
            "files": [
                "https://github.com/go-package-lab/ComfyUI-Tools-Video-Combine"
            ],
            "install_type": "git-clone",
            "description": "NODES:LoadAudioUrl, VideoWatermark"
        },
        {
            "author": "zhongpei",
            "title": "Comfyui_image2prompt",
            "id": "img2prompt",
            "reference": "https://github.com/zhongpei/Comfyui_image2prompt",
            "files": [
                "https://github.com/zhongpei/Comfyui_image2prompt"
            ],
            "install_type": "git-clone",
            "description": "Nodes:Image to Text, Loader Image to Text Model.[w/This custom node may break dependencies by reinstalling the torch package.]"
        },
        {
            "author": "APZmedia",
            "title": "comfyui-textools [WIP]",
            "reference": "https://github.com/APZmedia/comfyui-textools",
            "files": [
                "https://github.com/APZmedia/comfyui-textools"
            ],
            "install_type": "git-clone",
            "description": "ComfyUI-textools is a collection of custom nodes designed for use with ComfyUI. These nodes enhance text processing capabilities, including applying rich text overlays on images and cleaning file names for safe and consistent file management.\nNOTE: The files in the repo are not organized."
        },
        {
            "author": "shinich39",
            "title": "comfyui-event-handler [USAFE]",
            "reference": "https://github.com/shinich39/comfyui-event-handler",
            "files": [
                "https://github.com/shinich39/comfyui-event-handler"
            ],
            "install_type": "git-clone",
            "description": "Javascript code will run when an event fires. [w/This node allows you to execute arbitrary JavaScript code as input for the workflow.]"
        },
        {
            "author": "Comfy Org",
            "title": "ComfyUI_devtools [WIP]",
            "reference": "https://github.com/Comfy-Org/ComfyUI_devtools",
            "files": [
                "https://github.com/Comfy-Org/ComfyUI_devtools"
            ],
            "install_type": "git-clone",
            "description": "ComfyUI developer tools (Custom Node)"
        },
        {
            "author": "Sakura-nee",
            "title": "ComfyUI_Save2Discord",
            "reference": "https://github.com/Sakura-nee/ComfyUI_Save2Discord",
            "files": [
                "https://github.com/Sakura-nee/ComfyUI_Save2Discord"
            ],
            "install_type": "git-clone",
            "description": "Nodes:Send Generated Image To Discord Webhook.\nNOTE: The files in the repo are not organized."
        },
        {
            "author": "ThisModernDay",
            "title": "ComfyUI Instructor Ollama",
            "reference": "https://github.com/ThisModernDay/ComfyUI-InstructorOllama",
            "files": [
                "https://github.com/ThisModernDay/ComfyUI-InstructorOllama"
            ],
            "install_type": "git-clone",
            "description": "Custom ComfyUI Nodes for interacting with Ollama using the Instructor. Library to provide structured output from your LLM. To use this properly, you would need a running Ollama server reachable from the host that is running ComfyUI.\nNOTE: The files in the repo are not organized, which may lead to update issues."
        },
        {
            "author": "gioferreira",
            "title": "ComfyUI-Molde-Utils",
            "reference": "https://github.com/gioferreira/ComfyUI-Molde-Utils",
            "files": [
                "https://github.com/gioferreira/ComfyUI-Molde-Utils"
            ],
            "install_type": "git-clone",
            "description": "ComfyUI-Molde-Utils is a utility library designed to provide various helper functions for working with UI elements. This project includes modules for handling bezier curves and color conversions.\nNOTE: The files in the repo are not organized, which may lead to update issues."
        },
        {
            "author": "kijai",
            "title": "ComfyUI nodes for VEnhancer [WIP]",
            "reference": "https://github.com/kijai/ComfyUI-VEnhancer",
            "files": [
                "https://github.com/kijai/ComfyUI-VEnhancer"
            ],
            "install_type": "git-clone",
            "description": "Original repo: [a/https://github.com/Vchitect/VEnhancer](https://github.com/Vchitect/VEnhancer)"
        },
        {
            "author": "jimstudt",
            "title": "Jim's ComfyUI Nodes [WIP]",
            "reference": "https://github.com/jimstudt/ComfyUI-Jims-Nodes",
            "files": [
                "https://github.com/jimstudt/ComfyUI-Jims-Nodes"
            ],
            "install_type": "git-clone",
            "description": "Zoom and Enhance Nodes, Text Dictionary Nodes"
        },
        {
            "author": "hananbeer",
            "title": "node_dev - ComfyUI Node Development Helper",
            "reference": "https://github.com/hananbeer/node_dev",
            "files": [
                "https://github.com/hananbeer/node_dev"
            ],
            "install_type": "git-clone",
            "description": "Browse to this endpoint to reload custom nodes for more streamlined development:\nhttp://127.0.0.1:8188/node_dev/reload/<module_name>"
        },
        {
            "author": "Weixuanf",
            "title": "ComfyUI extra model folder helper [WIP]",
            "reference": "https://github.com/Weixuanf/extra-model-helper",
            "files": [
                "https://github.com/Weixuanf/extra-model-helper"
            ],
            "install_type": "git-clone",
            "description": "this will automaticlaly read the subfolders like 'checkpoints', 'loras' under the extra model folder path you specify in extra_model_paths.yaml and add them to folder paths, so you don't need to define those subfolders one by one.\nNOTE: invalid pyproject.toml"
        },
        {
            "author": "Weixuanf",
            "title": "ComfyUI File Manager for nodecafe.co [WIP]",
            "reference": "https://github.com/Weixuanf/nodecafe-file-manager",
            "files": [
                "https://github.com/Weixuanf/nodecafe-file-manager"
            ],
            "install_type": "git-clone",
            "description": "To view and download files in ComfyUI\nNOTE: invalid pyproject.toml"
        },
        {
            "author": "sebord",
            "title": "ComfyUI-LMCQ [WIP]",
            "reference": "https://github.com/sebord/ComfyUI-LMCQ",
            "files": [
                "https://github.com/sebord/ComfyUI-LMCQ"
            ],
            "install_type": "git-clone",
            "description": "ComfyUI small node toolkit, this toolkit is mainly to update some practical small nodes, to make a contribution to the comfyui ecosystem, PS: 'LMCQ' is the abbreviation of the team name\nNOTE: The files in the repo are not organized, which may lead to update issues."
        },
        {
            "author": "ChrisColeTech",
            "title": "ComfyUI-Get-Random-File [UNSAFE]",
            "reference": "https://github.com/ChrisColeTech/ComfyUI-Get-Random-File",
            "files": [
                "https://github.com/ChrisColeTech/ComfyUI-Get-Random-File"
            ],
            "install_type": "git-clone",
            "description": "Gets a random file from a directory. Returns the filpath as a STRING. [w/This node allows access to arbitrary files through the workflow, which could pose a security threat.]"
        },
        {
            "author": "logtd",
            "title": "ComfyUI-Fluxtapoz [WIP]",
            "reference": "https://github.com/logtd/ComfyUI-Fluxtapoz",
            "files": [
                "https://github.com/logtd/ComfyUI-Fluxtapoz"
            ],
            "install_type": "git-clone",
            "description": "A set of nodes for editing images using Flux in ComfyUI"
        },
        {
            "author": "neeltheninja",
            "title": "ComfyUI-ControlNeXt [WIP]",
            "reference": "https://github.com/neverbiasu/ComfyUI-ControlNeXt",
            "files": [
                "https://github.com/neverbiasu/ComfyUI-ControlNeXt"
            ],
            "install_type": "git-clone",
            "description": "In progress🚧"
        },
        {
            "author": "neeltheninja",
            "title": "ComfyUI-TextOverlay",
            "reference": "https://github.com/neeltheninja/ComfyUI-TextOverlay",
            "files": [
                "https://github.com/neeltheninja/ComfyUI-TextOverlay"
            ],
            "install_type": "git-clone",
            "description": "A custom node for ComfyUI that adds text overlay to images, with options for text and background color, opacity, vertical positioning, and custom font selection. [w/Name conflict with munkyfoot/ComfyUI-TextOverlay. Cannot install simulatenously.]"
        },
        {
            "author": "comfyanonymous",
            "title": "ComfyUI_bitsandbytes_NF4 [EXPERIMENTAL]",
            "reference": "https://github.com/comfyanonymous/ComfyUI_bitsandbytes_NF4",
            "files": [
                "https://github.com/comfyanonymous/ComfyUI_bitsandbytes_NF4"
            ],
            "install_type": "git-clone",
            "description": "A quickly written custom node that uses code from Forge to support the nf4 flux dev checkpoint and nf4 flux schnell checkpoint.\nRequires installing bitsandbytes.\nMake sure your ComfyUI is updated.\nThe node is: CheckpointLoaderNF4, just plug it in your flux workflow instead of the regular one.[w/NF4 checckpoint doesn't support LoRA.]"
        },
        {
            "author": "kijai",
            "title": "ComfyUI-EasyAnimateWrapper [WIP]",
            "reference": "https://github.com/kijai/ComfyUI-EasyAnimateWrapper",
            "files": [
                "https://github.com/kijai/ComfyUI-EasyAnimateWrapper"
            ],
            "install_type": "git-clone",
            "description": "EasyAnimateWrapper for ComfyUI"
        },
        {
            "author": "logtd",
            "title": "ComfyUI-Veevee [WIP]",
            "reference": "https://github.com/logtd/ComfyUI-Veevee",
            "files": [
                "https://github.com/logtd/ComfyUI-Veevee"
            ],
            "install_type": "git-clone",
            "description": "A Video2Video framework for text2image models in ComfyUI. Supports SD1.5 and SDXL."
        },
        {
            "author": "IuvenisSapiens",
            "title": "ComfyUI_MiniCPM-V-2_6-int4",
            "id": "minicpm-v-2_6-int4",
            "reference": "https://github.com/IuvenisSapiens/ComfyUI_MiniCPM-V-2_6-int4",
            "files": [
                "https://github.com/IuvenisSapiens/ComfyUI_MiniCPM-V-2_6-int4"
            ],
            "install_type": "git-clone",
            "description": "This is an implementation of [a/MiniCPM-V-2_6-int4](https://github.com/OpenBMB/MiniCPM-V) by [a/ComfyUI](https://github.com/comfyanonymous/ComfyUI), including support for text-based queries, video queries, single-image queries, and multi-image queries to generate captions or responses."
        },
        {
            "author": "chrisdreid",
            "title": "ComfyUI_EnvAutopsyAPI [UNSAFE]",
            "reference": "https://github.com/chrisdreid/ComfyUI_EnvAutopsyAPI",
            "files": [
                "https://github.com/chrisdreid/ComfyUI_EnvAutopsyAPI"
            ],
            "install_type": "git-clone",
            "description": "ComfyUI_EnvAutopsyAPI is a powerful debugging tool designed for ComfyUI that provides in-depth analysis of your environment and dependencies through an API interface. This tool allows you to inspect environment variables, pip packages, and dependency trees, making it easier to diagnose and resolve issues in your ComfyUI setup.[w/This tool may expose sensitive system information if used on a public server. MUST READ [a/THIS](https://github.com/chrisdreid/ComfyUI_EnvAutopsyAPI#%EF%B8%8F-warning-security-risk-%EF%B8%8F) before install.]"
        },
        {
            "author": "neuratech-ai",
            "title": "ComfyUI-MultiGPU",
            "reference": "https://github.com/neuratech-ai/ComfyUI-MultiGPU",
            "files": [
                "https://github.com/neuratech-ai/ComfyUI-MultiGPU"
            ],
            "install_type": "git-clone",
            "description": "Experimental nodes for using multiple GPUs in a single ComfyUI workflow.\nThis extension adds new nodes for model loading that allow you to specify the GPU to use for each model. It monkey patches the memory management of ComfyUI in a hacky way and is neither a comprehensive solution nor a well-tested one. Use at your own risk.\nNote that this does not add parallelism. The workflow steps are still executed sequentially just on different GPUs. Any potential speedup comes from not having to constantly load and unload models from VRAM."
        },
        {
            "author": "Isi-dev",
            "title": "Isi-dev/ComfyUI-UniAnimate",
            "reference": "https://github.com/Isi-dev/ComfyUI-UniAnimate",
            "files": [
                "https://github.com/Isi-dev/ComfyUI-UniAnimate"
            ],
            "install_type": "git-clone",
            "description": "This is my ComfyUi-windows implementation for the image animation project ▶ UniAnimate: Taming Unified Video Diffusion Models for Consistent Human Image Animation[w/This node cannot be installed simultaneously with ComfyUI-UniAnimate by AIFSH because it has the same name as that custom node.]"
        },
        {
            "author": "Futureversecom",
            "title": "ComfyUI-JEN",
            "reference": "https://github.com/futureversecom/ComfyUI-JEN",
            "files": [
                "https://github.com/futureversecom/ComfyUI-JEN"
            ],
            "install_type": "git-clone",
            "description": "Comfy UI custom nodes for JEN music generation powered by Futureverse"
        },
        {
            "author": "denislov",
            "title": "Comfyui_AutoSurvey",
            "reference": "https://github.com/denislov/Comfyui_AutoSurvey",
            "files": [
                "https://github.com/denislov/Comfyui_AutoSurvey"
            ],
            "install_type": "git-clone",
            "description": "Nodes:AutoSurvey, WriteOutline, WriteSection, ChatModel, QueryKnowledge, ManageDatabase, AddDoc2Knowledge"
        },
        {
            "author": "leoleelxh",
            "title": "ComfyUI-MidjourneyNode-leoleexh",
            "reference": "https://github.com/leoleelxh/ComfyUI-MidjourneyNode-leoleexh",
            "files": [
                "https://github.com/leoleelxh/ComfyUI-MidjourneyNode-leoleexh"
            ],
            "install_type": "git-clone",
            "description": "This node allows ComfyUI to easily integrate with Midjourney, utilizing the ultra-high quality of Midjourney and the powerful control of SD to provide more convenient capabilities for AIGC.\nNOTE: This node relies on the midjourney proxy project and requires API deployment in advance. For detailed installation, please refer to the instructions of the project. https://github.com/novicezk/midjourney-proxy"
        },
        {
            "author": "kijai",
            "title": "ComfyUI-FollowYourEmojiWrapper [WIP]",
            "reference": "https://github.com/kijai/ComfyUI-FollowYourEmojiWrapper",
            "files": [
                "https://github.com/kijai/ComfyUI-FollowYourEmojiWrapper"
            ],
            "install_type": "git-clone",
            "description": "Original repo: [a/https://github.com/mayuelala/FollowYourEmoji](https://github.com/mayuelala/FollowYourEmoji)"
        },
        {
            "author": "haomole",
            "title": "Comfyui-SadTalker",
            "reference": "https://github.com/haomole/Comfyui-SadTalker",
            "files": [
                "https://github.com/haomole/Comfyui-SadTalker"
            ],
            "install_type": "git-clone",
            "description": "[a/SadTalker](https://github.com/OpenTalker/SadTalker) for ComfyUI"
        },
        {
            "author": "hotpizzatactics",
            "title": "ComfyUI-WaterMark-Detector",
            "id": "watermark-detector",
            "reference": "https://github.com/hotpizzatactics/ComfyUI-WaterMark-Detector",
            "files": [
                "https://github.com/hotpizzatactics/ComfyUI-WaterMark-Detector"
            ],
            "install_type": "git-clone",
            "description": "Nodes:CLAHE Enhancement, High Pass Filter, Edge Detection, Combine Enhancements, Adaptive Thresholding, Morphological Operations, Gray Color Enhancement, Improved Gray Color Enhancement, Texture Enhancement, Denoising Filter, Flexible Combine Enhancements."
        },
        {
            "author": "AIFSH",
            "title": "IMAGDressing-ComfyUI",
            "id": "imagdressing",
            "reference": "https://github.com/AIFSH/IMAGDressing-ComfyUI",
            "files": [
                "https://github.com/AIFSH/IMAGDressing-ComfyUI"
            ],
            "install_type": "git-clone",
            "description": "Nodes:IMAGDressingNode, TextNode"
        },
        {
            "author": "BetaDoggo",
            "title": "ComfyUI-LogicGates",
            "id": "logicgates",
            "reference": "https://github.com/BetaDoggo/ComfyUI-LogicGates",
            "files": [
                "https://github.com/BetaDoggo/ComfyUI-LogicGates"
            ],
            "install_type": "git-clone",
            "description": "Binary Nodes, Byte Nodes, ..."
        },
        {
            "author": "shadowcz007",
            "title": "comfyui-hydit",
            "reference": "https://github.com/shadowcz007/comfyui-hydit-lowvram",
            "files": [
                "https://github.com/shadowcz007/comfyui-hydit-lowvram"
            ],
            "install_type": "git-clone",
            "description": "HunYuan Diffusers Nodes"
        },
        {
            "author": "adityathiru",
            "title": "ComfyUI LLMs [WIP]",
            "reference": "https://github.com/adityathiru/ComfyUI-LLMs",
            "files": [
                "https://github.com/adityathiru/ComfyUI-LLMs"
            ],
            "install_type": "git-clone",
            "description": "Goal: To enable folks to rapidly build complex workflows with LLMs\nNOTE:☠️ This is experimental and not recommended to use in a production environment (yet!)"
        },
        {
            "author": "walterFeng",
            "title": "ComfyUI-Image-Utils",
            "reference": "https://github.com/walterFeng/ComfyUI-Image-Utils",
            "files":[
                "https://github.com/walterFeng/ComfyUI-Image-Utils"
            ],
            "install_type":"git-clone",
            "description":"Nodes: Calculate Image Brightness"
        },
        {
            "author": "zml-ai",
            "title": "comfyui-hydit",
            "reference": "https://github.com/zml-ai/comfyui-hydit",
            "files":[
                "https://github.com/zml-ai/comfyui-hydit"
            ],
            "install_type":"git-clone",
            "description":"The ComfyUI code is under review in the official repository. Meanwhile, a temporary version is available below for immediate community use. We welcome users to try our workflow and appreciate any inquiries or suggestions."
        },
        {
            "author": "JichaoLiang",
            "title": "Immortal_comfyUI",
            "reference": "https://github.com/JichaoLiang/Immortal_comfyUI",
            "files":[
                "https://github.com/JichaoLiang/Immortal_comfyUI"
            ],
            "install_type":"git-clone",
            "description":"Nodes: NewNode, AppendNode, MergeNode, SetProperties, SaveToDirectory, ..."
        },
        {
            "author": "melMass",
            "title": "ComfyUI-Lygia",
            "id": "lygia",
            "reference": "https://github.com/melMass/ComfyUI-Lygia",
            "files": [
                "https://github.com/melMass/ComfyUI-Lygia"
            ],
            "install_type": "git-clone",
            "description": "NODES: LygiaProgram, LygiaUniforms"
        },
        {
            "author": "SpaceWarpStudio",
            "title": "ComfyUI_Remaker_FaceSwap",
            "reference": "https://github.com/SpaceWarpStudio/ComfyUI_Remaker_FaceSwap",
            "files": [
                "https://github.com/SpaceWarpStudio/ComfyUI_Remaker_FaceSwap"
            ],
            "install_type": "git-clone",
            "description": "Nodes:Remaker Face Swap"
        },
        {
            "author": "VisionExp",
            "title": "ve_custom_comfyui_nodes",
            "reference": "https://github.com/VisionExp/ve_custom_comfyui_nodes",
            "files": [
                "https://github.com/VisionExp/ve_custom_comfyui_nodes"
            ],
            "install_type": "git-clone",
            "description": "Nodes:LoadImgFromInputUrl"
        },        
        {
            "author": "LevelPixel",
            "title": "ComfyUI-LevelPixel",
            "id": "levelpixel",
            "reference": "https://github.com/LevelPixel/ComfyUI-LevelPixel",
            "files": [
                "https://github.com/LevelPixel/ComfyUI-LevelPixel"
            ],
            "install_type": "git-clone",
            "description": "Nodes:Model Unloader, LLM Optional Memory Free Advanced"
        },
        {
            "author": "StartHua",
            "title": "Comfyui_CXH_CRM",
            "id": "csdmt-cxh",
            "reference": "https://github.com/StartHua/Comfyui_CSDMT_CXH",
            "files": [
                "https://github.com/StartHua/Comfyui_CSDMT_CXH"
            ],
            "install_type": "git-clone",
            "description": "Node:CSD_Makeup\nNOTE:You need to download [a/pre-trained model file](https://github.com/StartHua/Comfyui_CSDMT_CXH)."
        },
        {
            "author": "ZHO-ZHO-ZHO",
            "title": "ComfyUI-AuraSR-ZHO",
            "reference": "https://github.com/ZHO-ZHO-ZHO/ComfyUI-AuraSR-ZHO",
            "files": [
                "https://github.com/ZHO-ZHO-ZHO/ComfyUI-AuraSR-ZHO"
            ],
            "install_type": "git-clone",
            "description": "AuraSR in ComfyUI for img & video\n[w/If the custom_nodes path is not under ComfyUI, be careful as it may not install properly.]"
        },
        {
            "author": "tom-doerr",
            "title": "DSPy Nodes [WIP]",
            "reference": "https://github.com/tom-doerr/dspy_nodes",
            "files": [
                "https://github.com/tom-doerr/dspy_nodes"
            ],
            "install_type": "git-clone",
            "description": "This is an attempt to make all DSPy features available in ComfyUI. Using an UI to devlop DSPy programs should be way faster since it makes it easier to see what is happening and allows to quickly iterate on the DSPy program structure."
        },
        {
            "author": "Grant-CP",
            "title": "ComfyUI-LivePortraitKJ-MPS",
            "reference": "https://github.com/Grant-CP/ComfyUI-LivePortraitKJ-MPS",
            "files": [
                "https://github.com/Grant-CP/ComfyUI-LivePortraitKJ-MPS"
            ],
            "install_type": "git-clone",
            "description": "If you wish to incorporate these changes into your repo, feel free to open an issue and ask. The commits should be pretty clear, and I also label almost all changes with #HACK so a full text search will work too.\nPlease let me know if you decide to incorporate any of these changes into your LivePortrait implementation so I can direct people to you repository. I do not intend to maintain this repo.\nSome operations are simply not supported on MPS and I didn't rewrite them. Most of my changes are just to .cuda calls and that sort of thing. Many operations are still done on CPU, so don't expect awesome performance."
        },
        {
            "author": "thderoo",
            "title": "_topfun_s_nodes",
            "reference": "https://github.com/thderoo/ComfyUI-_topfun_s_nodes",
            "files": [
                "https://github.com/thderoo/ComfyUI-_topfun_s_nodes"
            ],
            "install_type": "git-clone",
            "description": "Nodes:Conditioning Perturbation"
        },
        {
            "author": "willblaschko",
            "title": "ComfyUI-Unload-Models",
            "reference": "https://github.com/willblaschko/ComfyUI-Unload-Models",
            "files": [
                "https://github.com/willblaschko/ComfyUI-Unload-Models"
            ],
            "install_type": "git-clone",
            "description": "This repository provides developers with a way to better manage their ComfyUI model memory. It includes nodes that allow developers to either unload all models or unload one model at a time. These nodes are designed as pass-through nodes, so they can be used anywhere in the flow. The nodes can be found in the 'Unload Model' section.[w/These are massive hammers, and it could be possible to break things, please don't use them if you need finesse.]"
        },
        {
            "author": "AIFSH",
            "title": "ComfyUI-OpenDIT [WIP]",
            "id": "opendit",
            "reference": "https://github.com/AIFSH/ComfyUI-OpenDIT",
            "files": [
                "https://github.com/AIFSH/ComfyUI-OpenDIT"
            ],
            "install_type": "git-clone",
            "description": "make [a/OpenDIT](https://github.com/NUS-HPC-AI-Lab/OpenDiT) avaliable in ComfyUI"
        },
        {
            "author": "alexisrolland",
            "title": "alexisrolland/ComfyUI-AuraSR",
            "id": "aurasr-alexisrolland",
            "reference": "https://github.com/alexisrolland/ComfyUI-AuraSR",
            "files": [
                "https://github.com/alexisrolland/ComfyUI-AuraSR"
            ],
            "install_type": "git-clone",
            "description": "Custom ComfyUI nodes to run [a/fal-ai/AuraSR](https://huggingface.co/fal-ai/AuraSR) model.[w/This node cannot be installed simultaneously with AIFSH/ComfyUI-AuraSR due to overlapping repository names.]"
        },
        {
            "author": "linhusyung",
            "title": "ComfyUI Build and Train Your Network [WIP]",
            "id": "cfgpp",
            "reference": "https://github.com/linhusyung/comfyui-Build-and-train-your-network",
            "files": [
                "https://github.com/linhusyung/comfyui-Build-and-train-your-network"
            ],
            "install_type": "git-clone",
            "description": "Stable Diffusion is an image generation technique based on diffusion models. Its core idea involves simulating diffusion processes by iteratively adding noise and using neural networks to predict and remove the noise, thereby generating high-quality images. This approach is not limited to image generation; with appropriate network architecture and training data, it can be adapted for various other tasks. The application of neural networks extends beyond image generation. By adjusting network structures and loss functions, neural networks can also perform tasks such as classification and regression. This flexibility makes neural networks a powerful tool for handling a wide range of machine learning tasks. This project aims to expand custom neural network layers (such as linear layers, convolutional layers, etc.) within ComfyUI and provide simplified task training functionalities. Through this project, users can easily construct custom neural network layers and perform training in ComfyUI using a graphical interface."
        },
        {
            "author": "alexgenovese",
            "title": "comfyui_CfgPlusPlus [WIP]",
            "id": "cfgpp",
            "reference": "https://gitea.com/NotEvilGirl/cfgpp",
            "files": [
                "https://gitea.com/NotEvilGirl/cfgpp"
            ],
            "install_type": "git-clone",
            "description": "CFG++ implemented according to [a/https://cfgpp-diffusion.github.io](https://cfgpp-diffusion.github.io). Basically modified DDIM sampler that makes sampling work at low CFG values (0 ~ 2). Read the CFG++ paper for more details"
        },
        {
            "author": "Fucci-Mateo",
            "title": "ComfyUI-Airtable [WIP]",
            "id": "airtable",
            "reference": "https://github.com/Fucci-Mateo/ComfyUI-Airtable",
            "files": [
                "https://github.com/Fucci-Mateo/ComfyUI-Airtable"
            ],
            "install_type": "git-clone",
            "description": "A simple node to load image from local path or http url. You can find this node from 'image' category."
        },
        {
            "author": "majorsauce",
            "title": "comfyui_indieTools [WIP]",
            "id": "indie-tools",
            "reference": "https://github.com/majorsauce/comfyui_indieTools",
            "files": [
                "https://github.com/majorsauce/comfyui_indieTools"
            ],
            "install_type": "git-clone",
            "description": "Nodes:[Indie] Cut by Mask, [Indie] Paste Image, [Indie] Local Scale, [Indie] Solidify, [Indie] Yolo Detector.[w/Install may fail due to invliad requirements.txt file]"
        },
        {
            "author": "AIFSH",
            "title": "ComfyUI-ViViD",
            "id": "vivid",
            "reference": "https://github.com/AIFSH/ComfyUI-ViViD",
            "files": [
                "https://github.com/AIFSH/ComfyUI-ViViD"
            ],
            "install_type": "git-clone",
            "description": "a comfyui custom node for ViViD"
        },
        {
            "author": "NeuralNotW0rk",
            "title": "ComfyUI-Waveform-Extensions",
            "reference": "https://github.com/NeuralNotW0rk/ComfyUI-Waveform-Extensions",
            "files": [
                "https://github.com/NeuralNotW0rk/ComfyUI-Waveform-Extensions/raw/main/EXT_VariationUtils.py",
                "https://github.com/NeuralNotW0rk/ComfyUI-Waveform-Extensions/raw/main/EXT_AudioManipulation.py"
            ],
            "install_type": "copy",
            "description": "Some additional audio utilites for use on top of Sample Diffusion ComfyUI Extension"
        },
        {
            "author": "nat-chan",
            "title": "comfyui-paint",
            "reference": "https://github.com/nat-chan/comfyui-paint",
            "files": [
                "https://github.com/nat-chan/comfyui-paint"
            ],
            "install_type": "git-clone",
            "description": "comfyui-paint\n[w/You need to clone submodule manually after clone. There is permission issue.]"
        },
        {
            "author": "prabinpebam",
            "title": "anyPython [UNSAFE]",
            "reference": "https://github.com/prabinpebam/anyPython",
            "files": [
                "https://github.com/prabinpebam/anyPython"
            ],
            "install_type": "git-clone",
            "description": "This node was inspired by AnyNode. I wanted to have a node where I can paste any python script and execute it. That way I can use this node in combination with a Custom node like the Ollama node that can generate the python code and feed into this node. This also makes it much easier to debug or modify the code iteratively. As of the current version, I've created separate nodes for no input, 1 input and 2 inputs. The input also currently takes only sting as input. Let me know in the discussion how you would use this node.\n[w/This extension allows the execution of arbitrary Python code from a workflow.]"
        },
        {
            "author": "kijai",
            "title": "ComfyUI DiffSynth wrapper nodes",
            "id": "diffsynth-wrapper",
            "reference": "https://github.com/kijai/ComfyUI-DiffSynthWrapper",
            "files": [
                "https://github.com/kijai/ComfyUI-DiffSynthWrapper"
            ],
            "install_type": "git-clone",
            "description": "Currently only the new extended SVD model 'ExVideo' is supported.\nOriginal repo:[a/https://github.com/modelscope/DiffSynth-Studio](https://github.com/modelscope/DiffSynth-Studio)"
        },
        {
            "author": "AllenEdgarPoe",
            "title": "ComfyUI-Xorbis-nodes",
            "id": "xorbis",
            "reference": "https://github.com/AllenEdgarPoe/ComfyUI-Xorbis-nodes",
            "files": [
                "https://github.com/AllenEdgarPoe/ComfyUI-Xorbis-nodes"
            ],
            "install_type": "git-clone",
            "description": "This repository is for MuseumX Update. We use ComfyUI as our framework, and the nodes are built for my comfort."
        },
        {
            "author": "mikeymcfish",
            "title": "LaserCutterFull and Deptherize Nodes",
            "id": "fishtools",
            "reference": "https://github.com/mikeymcfish/FishTools",
            "files": [
                "https://github.com/mikeymcfish/FishTools"
            ],
            "install_type": "git-clone",
            "description": "This repository contains two custom nodes, LaserCutterFull and Deptherize, designed for use in image processing workflows. The LaserCutterFull node processes input images to generate layers for laser cutting, while the Deptherize node converts SVG data into a depth map image."
        },
        {
            "author": "pzzmyc",
            "title": "comfyui-sd3-simple-simpletuner",
            "id": "simpletuner",
            "reference": "https://github.com/pzzmyc/comfyui-sd3-simple-simpletuner",
            "files": [
                "https://github.com/pzzmyc/comfyui-sd3-simple-simpletuner"
            ],
            "install_type": "git-clone",
            "description": "Nodes:sd3 simple simpletuner by hhy."
        },
        {
            "author": "horidream",
            "title": "ComfyUI-Horidream",
            "id": "horidream",
            "reference": "https://github.com/horidream/ComfyUI-Horidream",
            "files": [
                "https://github.com/horidream/ComfyUI-Horidream"
            ],
            "install_type": "git-clone",
            "description": "Nodes:Pass Through With Sound."
        },
        {
            "author": "kijai",
            "title": "ComfyUI-DiffusersSD3Wrapper",
            "id": "diffusers-sd3-wrapper",
            "reference": "https://github.com/kijai/ComfyUI-DiffusersSD3Wrapper",
            "files": [
                "https://github.com/kijai/ComfyUI-DiffusersSD3Wrapper"
            ],
            "install_type": "git-clone",
            "description": "Nodes:Load SD3DiffusersPipeline, SD3 ControlNet Sampler"
        },
        {
            "author": "AustinMroz",
            "title": "ComfyUI-SD3-Medium-CN-Diffusers [WIP]",
            "reference": "https://github.com/ZHO-ZHO-ZHO/ComfyUI-SD3-Medium-CN-Diffusers",
            "files": [
                "https://github.com/AustinMroz/ComfyUI-WorkflowCheckpointing"
            ],
            "install_type": "git-clone",
            "description": "ComfyUI SD3-Medium ControlNet (Diffusers)"
        },
        {
            "author": "redhottensors",
            "title": "ComfyUI-ODE",
            "id": "ode",
            "reference": "https://github.com/redhottensors/ComfyUI-ODE",
            "files": [
                "https://github.com/redhottensors/ComfyUI-ODE"
            ],
            "install_type": "git-clone",
            "description": "ODE Solvers for ComfyUI\nThis node enables use of torchdiffeq ODE solvers with models.  Intended for use with Stable Diffusion 3 and similar flow models."
        },
        {
            "author": "maruhidd",
            "title": "Transparent Background for ComfyUI",
            "id": "transparent-bg",
            "reference": "https://github.com/maruhidd/ComfyUI_Transparent-Background",
            "files": [
                "https://github.com/maruhidd/ComfyUI_Transparent-Background"
            ],
            "install_type": "git-clone",
            "description": "Nodes:Remove Background, Fill Transparent"
        },
        {
            "author": "baicai99",
            "title": "ComfyUI-FrameSkipping",
            "id": "frame-skipping",
            "reference": "https://github.com/baicai99/ComfyUI-FrameSkipping",
            "files": [
                  "https://github.com/baicai99/ComfyUI-FrameSkipping"
            ],
            "install_type": "git-clone",
            "description": "This plugin can precisely control the rendering between frames, completing the synthesis of multiple frames in a single load. My homepage includes my attached workflow."
        },
        {
            "author": "ejektaflex",
            "title": "ComfyUI - Ty",
            "id": "ty-nodes",
            "reference": "https://github.com/ejektaflex/ComfyUI-Ty",
            "files": [
                  "https://github.com/ejektaflex/ComfyUI-Ty"
            ],
            "install_type": "git-clone",
            "description": "Nodes:Lora Block Weight Regex Loader"
        },
        {
            "author": "jtydhr88",
            "title": "ComfyUI-Unique3D [WIP]",
            "id": "unique3d",
            "reference": "https://github.com/jtydhr88/ComfyUI-Unique3D",
            "files": [
                  "https://github.com/jtydhr88/ComfyUI-Unique3D"
            ],
            "install_type": "git-clone",
            "description": "ComfyUI Unique3D is custom nodes that running [a/AiuniAI/Unique3D](https://github.com/AiuniAI/Unique3D) into ComfyUI."
        },
        {
            "author": "kycg",
            "title": "comfyui-Kwtoolset",
            "id": "kwtoolset",
            "reference": "https://github.com/kycg/comfyui-Kwtoolset",
            "files": [
                  "https://github.com/kycg/comfyui-Kwtoolset"
            ],
            "install_type": "git-clone",
            "description": "Nodes:KwtoolsetLoraLoaderwithpreview, KwtoolsetCheckpointLoaderwithpreview, KwtoolsetLoadCheckpointsBatch, KwtoolsetGrowMaskPlus, KwtoolsetGetHipMask, KwtoolsetGetHipMasktest, KwtoolsetGetImageSize, KWPositiveString, KWNagetiveString, KWanywhereString, KwtoolsetChangeOpenpose, ..."
        },
        {
            "author": "mashb1t",
            "title": "ComfyUI mashb1t nodes",
            "id": "mashb1t",
            "reference": "https://github.com/mashb1t/comfyui-nodes-mashb1t",
            "files": [
                  "https://github.com/mashb1t/comfyui-nodes-mashb1t"
            ],
            "install_type": "git-clone",
            "description": "This Python script is an optional add-on to the Comfy UI stable diffusion client."
        },
        {
            "author": "immersiveexperience",
            "title": "ie-comfyui-color-nodes",
            "reference": "https://github.com/immersiveexperience/ie-comfyui-color-nodes",
            "files": [
                "https://github.com/immersiveexperience/ie-comfyui-color-nodes"
            ],
            "install_type": "git-clone",
            "description": "Custom ComfyUI nodes for simple color correction."
        },
        {
            "author": "LZpenguin",
            "title": "ComfyUI-Text",
            "id": "comfy-text",
            "reference": "https://github.com/LZpenguin/ComfyUI-Text",
            "files": [
                "https://github.com/LZpenguin/ComfyUI-Text"
            ],
            "install_type": "git-clone",
            "description": "Nodes:Add_text_by_mask.[w/This custom node cannot be installed simultaneously as it has the same repository name as MarkoCa1/ComfyUI-Text.]"
        },
        {
            "author": "yushan777",
            "title": "Y7 Nodes for ComfyUI",
            "id": "y7nodes",
            "reference": "https://github.com/yushan777/ComfyUI-Y7Nodes",
            "files": [
                "https://github.com/yushan777/ComfyUI-Y7Nodes"
            ],
            "install_type": "git-clone",
            "description": "Nodes:Count_Tokens_(Y7)"
        },
        {
            "author": "norgeous",
            "title": "UI Builder [WIP]",
            "id": "norgeous",
            "reference": "https://github.com/norgeous/ComfyUI-UI-Builder",
            "files": [
                "https://github.com/norgeous/ComfyUI-UI-Builder"
            ],
            "install_type": "git-clone",
            "description": "Alternative configurable React UI overlay for Comfy UI."
        },
        {
            "author": "Shinsplat",
            "title": "ComfyUI-Shinsplat [UNSAFE]",
            "id": "shinsplat",
            "reference": "https://github.com/Shinsplat/ComfyUI-Shinsplat",
            "files": [
                "https://github.com/Shinsplat/ComfyUI-Shinsplat"
            ],
            "install_type": "git-clone",
            "description": "Nodes: Clip Text Encode (Shinsplat), Clip Text Encode SDXL (Shinsplat), Lora Loader (Shinsplat).\n[w/This extension poses a risk of executing arbitrary commands through workflow execution. Please be cautious.]"
        },
        {
            "author": "hy134300",
            "title": "comfyui-hydit",
            "reference": "https://github.com/hy134300/comfyui-hydit",
            "files": [
                "https://github.com/hy134300/comfyui-hydit"
            ],
            "install_type": "git-clone",
            "description": "This repository contains a customized node and workflow designed specifically for HunYuan DIT. The official tests conducted on DDPM, DDIM, and DPMMS have consistently yielded results that align with those obtained through the Diffusers library. However, it's important to note that we cannot assure the consistency of results from other ComfyUI native samplers with the Diffusers inference. We cordially invite users to explore our workflow and are open to receiving any inquiries or suggestions you may have."
        },
        {
            "author": "corbin-hayden13",
            "title": "ComfyUI-Better-Dimensions",
            "id": "better-dim",
            "reference": "https://github.com/corbin-hayden13/ComfyUI-Better-Dimensions",
            "files": [
                "https://github.com/corbin-hayden13/ComfyUI-Better-Dimensions"
            ],
            "install_type": "git-clone",
            "description": "Nodes:BetterImageDimensions, SDXLDimensions, PureRatio"
        },
        {
            "author": "endman100",
            "title": "ComfyUI-augmentation",
            "id": "augmentation",
            "reference": "https://github.com/endman100/ComfyUI-augmentation",
            "files": [
                "https://github.com/endman100/ComfyUI-augmentation"
            ],
            "install_type": "git-clone",
            "description": "Nodes:RamdomFlipImage (endman100)"
        },
        {
            "author": "endman100",
            "title": "ComfyUI Nodes: SaveConditioning and LoadConditioning",
            "id": "save-load-conditioning",
            "reference": "https://github.com/endman100/ComfyUI-SaveAndLoadPromptCondition",
            "files": [
                "https://github.com/endman100/ComfyUI-SaveAndLoadPromptCondition"
            ],
            "install_type": "git-clone",
            "description": "The SaveConditioning node is designed to save conditioning data to binary files. This is useful for storing and reusing conditioning information across different sessions or applications.\n[w/This node can only handle very limited conditioning at the text prompt level.]"
        },
        {
            "author": "marduk191",
            "title": "comfyui-marnodes",
            "id": "marnodes",
            "reference": "https://github.com/marduk191/comfyui-marnodes",
            "files": [
                "https://github.com/marduk191/comfyui-marnodes"
            ],
            "install_type": "git-clone",
            "description": "Nodes:marduk191_workflow_settings"
        },
        {
            "author": "kijai",
            "title": "ComfyUI-CV-VAE",
            "id": "cv-vae",
            "reference": "https://github.com/kijai/ComfyUI-CV-VAE",
            "files": [
                "https://github.com/kijai/ComfyUI-CV-VAE"
            ],
            "install_type": "git-clone",
            "description": "Nodes:CV_VAE_Load, CV_VAE_Encode, CV_VAE_Decode"
        },
        {
            "author": "GentlemanHu",
            "title": "ComfyUI Notifier",
            "id": "notifier",
            "reference": "https://github.com/GentlemanHu/ComfyUI-Notifier",
            "files": [
                "https://github.com/GentlemanHu/ComfyUI-Notifier"
            ],
            "install_type": "git-clone",
            "description": "Nodes:GentlemanHu_Notifier"
        },
        {
            "author": "jimmm-ai",
            "title": "TimeUi a ComfyUI Timeline Node System [WIP]",
            "id": "timeline",
            "reference": "https://github.com/jimmm-ai/TimeUi-a-ComfyUi-Timeline-Node",
            "files": [
                "https://github.com/jimmm-ai/TimeUi-a-ComfyUi-Timeline-Node"
            ],
            "install_type": "git-clone",
            "description": "I've been working on the UX/UI of a timeline custom node system for ComfyUI over the past two weeks. The goal is to create a timeline similar to video/animation editing tools, without relying on traditional timeframe code. You can effortlessly add, delete, or rearrange rows, providing a streamlined user experience."
        },
        {
            "author": "StartHua",
            "title": "Comfyui_CXH_CRM",
            "id": "cxh-crm",
            "reference": "https://github.com/StartHua/Comfyui_CXH_CRM",
            "files": [
                "https://github.com/StartHua/Comfyui_CXH_CRM"
            ],
            "install_type": "git-clone",
            "description": "Nodes:CRM"
        },
        {
            "author": "comfypod",
            "title": "ComfyUI-Comflow",
            "id": "comflow",
            "reference": "https://github.com/comfypod/ComfyUI-Comflow",
            "files": [
                "https://github.com/comfypod/ComfyUI-Comflow"
            ],
            "install_type": "git-clone",
            "description": "ComfyUI-Comflow."
        },
        {
            "author": "pamparamm",
            "title": "ComfyUI-ppm",
            "id": "comfyui-ppm",
            "reference": "https://github.com/pamparamm/ComfyUI-ppm",
            "files": [
                "https://github.com/pamparamm/ComfyUI-ppm"
            ],
            "install_type": "git-clone",
            "description": "Fixed AttentionCouple/NegPip(negative weights in prompts), more CFG++ samplers, etc."
        },
        {
            "author": "FoundD-oka",
            "title": "ComfyUI KISEKAE-OOTD",
            "id": "kisekae-ootd",
            "reference": "https://github.com/FoundD-oka/ComfyUI-kisekae-OOTD",
            "files": [
                "https://github.com/FoundD-oka/ComfyUI-kisekae-OOTD"
            ],
            "install_type": "git-clone",
            "description": "Nodes:LoadOOTDPipeline, LoadOOTDPipelineHub, LoadOOTDPipelineHub."
        },
        {
            "author": "bruce007lee",
            "title": "comfyui-tiny-utils",
            "id": "tiny-utils",
            "reference": "https://github.com/bruce007lee/comfyui-tiny-utils",
            "files": [
                "https://github.com/bruce007lee/comfyui-tiny-utils"
            ],
            "install_type": "git-clone",
            "description": "Nodes:FaceAlign, FaceAlignImageProcess, FaceAlignMaskProcess, ImageFillColorByMask, CropImageByMask, LoadImageAdvance, ImageTransposeAdvance, ImageSAMMask"
        },
        {
            "author": "brycegoh",
            "title": "brycegoh/comfyui-custom-nodes",
            "reference": "https://github.com/brycegoh/comfyui-custom-nodes",
            "files": [
                "https://github.com/brycegoh/comfyui-custom-nodes"
            ],
            "install_type": "git-clone",
            "description": "Nodes:MaskAreaComparisonSegment, FillMaskedArea, OCRAndMask, CombineTwoImageIntoOne"
        },
        {
            "author": "LykosAI",
            "title": "ComfyUI Nodes for Inference.Core",
            "id": "inference-core",
            "reference": "https://github.com/LykosAI/ComfyUI-Inference-Core-Nodes",
            "files": [
                "https://github.com/LykosAI/ComfyUI-Inference-Core-Nodes"
            ],
            "install_type": "git-clone",
            "description": "Primary Nodes for Inference.Core and Stability Matrix. With a focus on not impacting startup performance and using fully qualified Node names. [w/This custom node is likely to conflict with many other nodes.]"
        },
        {
            "author": "tracerstar",
            "title": "comfyui-p5js-node",
            "id": "p5js",
            "reference": "https://github.com/tracerstar/comfyui-p5js-node",
            "files": [
                  "https://github.com/tracerstar/comfyui-p5js-node"
            ],
            "install_type": "git-clone",
            "description": "A simple proof of concept node to pass a p5js canvas through ComfyUI for img2img generation use."
        },
        {
            "author": "chaojie",
            "title": "ComfyUI-mobvoi-openapi",
            "id": "mobvoi-openapi",
            "reference": "https://github.com/chaojie/ComfyUI-mobvoi-openapi",
            "files": [
                "https://github.com/chaojie/ComfyUI-mobvoi-openapi"
            ],
            "install_type": "git-clone",
            "description": "Nodes:MobvoiOpenapiMetamanText, MobvoiOpenapiMetamanAudio, MobvoiOpenapiTts, HtmlViewer, OssUploadImage, OssUploadAudio"
        },
        {
            "author": "immersiveexperience",
            "title": "ie-comfyui-color-nodes",
            "id": "ie-color-nodes",
            "reference": "https://github.com/immersiveexperience/ie-comfyui-color-nodes",
            "files": [
                "https://github.com/immersiveexperience/ie-comfyui-color-nodes"
            ],
            "install_type": "git-clone",
            "description": "Custom ComfyUI nodes for simple color correction."
        },
        {
            "author": "beyastard",
            "title": "ComfyUI_BeySoft",
            "reference": "https://github.com/beyastard/ComfyUI_BeySoft",
            "files": [
                "https://github.com/beyastard/ComfyUI_BeySoft"
            ],
            "install_type": "git-clone",
            "description": "Nodes:BeySoft"
        },
        {
            "author": "christian-byrne",
            "title": "🌌 Infinite Parallax Nodes [WIP]",
            "reference": "https://github.com/christian-byrne/infinite-zoom-parallax-nodes",
            "files": [
                "https://github.com/christian-byrne/infinite-zoom-parallax-nodes"
            ],
            "install_type": "git-clone",
            "description": "Nodes:Parallax Config, Load Parallax Frame, Save Parallax Object Layers, Layer Shifter for Parallax Outpainting, Save Parallax Frame, Shrink and Pad for Outpainting, Create Infinite Zoom Video"
        },
        {
            "author": "flyingdogsoftware",
            "title": "Gyre for ComfyUI",
            "id": "gyre",
            "reference": "https://github.com/flyingdogsoftware/gyre_for_comfyui",
            "files": [
                "https://github.com/flyingdogsoftware/gyre_for_comfyui"
            ],
            "install_type": "git-clone",
            "description": "Nodes:GyreLoopStart, GyreLoopEnd, GyreIfElse"
        },
        {
            "author": "githubYiheng",
            "title": "comfyui_median_filter",
            "id": "median-filter",
            "reference": "https://github.com/githubYiheng/comfyui_median_filter",
            "files": [
                "https://github.com/githubYiheng/comfyui_median_filter"
            ],
            "install_type": "git-clone",
            "description": "Nodes:Apply Median Filter. [w/This has been updated to be equivalent to the comfyui_kmeans_filter node. Mistake?]"
        },
        {
            "author": "nat-chan",
            "title": "comfyui-eval [UNSAFE]",
            "id": "evalnode",
            "reference": "https://github.com/nat-chan/comfyui-eval",
            "files": [
                "https://github.com/nat-chan/comfyui-eval"
            ],
            "install_type": "git-clone",
            "description": "Nodes:EvalNode [w/Please do not use the node that executes arbitrary code and outputs in any type, as it is dangerous.]"
        },
        {
            "author": "haofanwang",
            "title": "ComfyUI-InstantStyle",
            "id": "instantstyle",
            "reference": "https://github.com/haofanwang/ComfyUI-InstantStyle",
            "files": [
                "https://github.com/haofanwang/ComfyUI-InstantStyle"
            ],
            "install_type": "git-clone",
            "description": "Nodes:PromptLoader, BaseModelLoader, InstantStyleLoader, InstantStyleGenerationNode"
        },
        {
            "author": "jp0215",
            "title": "comfyUI_padding-resize_node",
            "reference": "https://github.com/jp0215/comfyUI_padding-resize_node",
            "files": [
                "https://github.com/jp0215/comfyUI_padding-resize_node/raw/main/PaddingNode.py",
                "https://github.com/jp0215/comfyUI_padding-resize_node/raw/main/ResizeNode.py"
            ],
            "install_type": "copy",
            "description": "Padding image to 8x: input image and mask, if the side length is not an integer multiple of 8, expand the side length to the smallest multiple of 8 greater than the original side length. Output padding image and mask. Resize to the origin: input the generated image and the original image, crop the generated image to the size of the original image, output the cropped image."
        },
        {
            "author": "Quasimondo",
            "title": "ComfyUI-QuasimondoNodes [WIP]",
            "id": "quasimondo-nodes",
            "reference": "https://github.com/Quasimondo/ComfyUI-QuasimondoNodes",
            "files": [
                "https://github.com/Quasimondo/ComfyUI-QuasimondoNodes"
            ],
            "install_type": "git-clone",
            "description": "Nodes:Custom Shader, Spring Mesh"
        },
        {
            "author": "TSFSean",
            "title": "ComfyUI-TSFNodes",
            "id": "tsfnodes",
            "reference": "https://github.com/TSFSean/ComfyUI-TSFNodes",
            "files": [
                "https://github.com/TSFSean/ComfyUI-TSFNodes"
            ],
            "install_type": "git-clone",
            "description": "Nodes:GyroOSC"
        },
        {
            "author": "blib-la",
            "title": "ComfyUI-Captain-Extensions",
            "id": "captain",
            "reference": "https://github.com/blib-la/ComfyUI-Captain-Extensions",
            "files": [
                "https://github.com/blib-la/ComfyUI-Captain-Extensions"
            ],
            "install_type": "git-clone",
            "description": "ComfyUI extensions for better [a/Captain](https://github.com/blib-la/captain) integration."
        },
        {
            "author": "ejektaflex",
            "title": "ComfyUI-Ty",
            "reference": "https://github.com/ejektaflex/ComfyUI-Ty",
            "files": [
                "https://github.com/ejektaflex/ComfyUI-Ty"
            ],
            "install_type": "git-clone",
            "description": "Nodes:Lora Block Weight Regex Loader"
        },
        {
            "author": "christian-byrne",
            "title": "Python Interpreter ComfyUI Node [UNSAFE]",
            "reference": "https://github.com/christian-byrne/python-interpreter-node",
            "files": [
                "https://github.com/christian-byrne/python-interpreter-node"
            ],
            "install_type": "git-clone",
            "description": "For debugging, parsing data, generating random values, converting types, testing custom nodes faster.\nReference and use variables in the code using the same names as the inputs in the UI\nWrapper class around tensors with operator overloading for doing common image manipulation tasks.I might remove this aspect\n[w/This extension allows you to run programs through Python code in your workflow, which may not be secure. Use with caution.]"
        },
        {
            "author": "sofakid",
            "title": "dandy [UNSAFE]",
            "reference": "https://github.com/sofakid/dandy",
            "files": [
                "https://github.com/sofakid/dandy"
            ],
            "install_type": "git-clone",
            "description": "Dandy is a JavaScript bridge for ComfyUI. It includes everything you need to make JavaScript enabled extensions, or just load and code in little editor nodes right in ComfyUI.[w/This code can cause security issues because it allows for the execution of arbitrary JavaScript input.]"
        },
        {
            "author": "shadowcz007",
            "title": "ComfyUI-PuLID [TEST]",
            "reference": "https://github.com/shadowcz007/ComfyUI-PuLID-Test",
            "files": [
                "https://github.com/shadowcz007/ComfyUI-PuLID-Test"
            ],
            "install_type": "git-clone",
            "description": "[a/PuLID](https://github.com/ToTheBeginning/PuLID) ComfyUI native implementation."
        },
        {
            "author": "sangeet",
            "title": "comfyui-testui [TEST]",
            "reference": "https://github.com/sangeet/comfyui-testui",
            "files": [
                "https://github.com/sangeet/comfyui-testui"
            ],
            "install_type": "git-clone",
            "description": "Simple Frontend For ComfyUI workflow"
        },
        {
            "author": "Elawphant",
            "title": "ComfyUI-MusicGen [WIP]",
            "id": "musicgen",
            "reference": "https://github.com/Elawphant/ComfyUI-MusicGen",
            "files": [
                "https://github.com/Elawphant/ComfyUI-MusicGen"
            ],
            "install_type": "git-clone",
            "description": "ComfyUI for Meta MusicGen."
        },
        {
            "author": "jtscmw01",
            "title": "ComfyUI-DiffBIR",
            "id": "diffbir",
            "reference": "https://github.com/jtscmw01/ComfyUI-DiffBIR",
            "files": [
                "https://github.com/jtscmw01/ComfyUI-DiffBIR"
            ],
            "install_type": "git-clone",
            "description": "This extension provides [a/DiffBIR](https://github.com/XPixelGroup/DiffBIR) feature."
        },
        {
            "author": "ericbeyer",
            "title": "guidance_interval",
            "reference": "https://github.com/ericbeyer/guidance_interval",
            "files": [
                "https://github.com/ericbeyer/guidance_interval"
            ],
            "install_type": "git-clone",
            "description": "Nodes:Guidance Interval\nNOTE: Because the sampling function is replaced, you must restart after executing this custom node to restore the original state."
        },
        {
            "author": "GraftingRayman",
            "title": "ComfyUI-GR",
            "reference": "https://github.com/GraftingRayman/ComfyUI_GR_PromptSelector",
            "files": [
                "https://github.com/GraftingRayman/ComfyUI_GR_PromptSelector"
            ],
            "install_type": "git-clone",
            "description": "Nodes:GR Prompt Selector"
        },
        {
            "author": "oztrkoguz",
            "title": "Kosmos2_BBox_Cutter Models",
            "reference": "https://github.com/oztrkoguz/ComfyUI_Kosmos2_BBox_Cutter",
            "files": [
                "https://github.com/oztrkoguz/ComfyUI_Kosmos2_BBox_Cutter"
            ],
            "install_type": "git-clone",
            "description": "Nodes:KosmosLoader, Kosmos2SamplerSimple, Write"
        },
        {
            "author": "ZHO-ZHO-ZHO",
            "title": "ComfyUI-PuLID-ZHO [WIP]",
            "reference": "https://github.com/ZHO-ZHO-ZHO/ComfyUI-PuLID-ZHO",
            "files": [
                "https://github.com/ZHO-ZHO-ZHO/ComfyUI-PuLID-ZHO"
            ],
            "install_type": "git-clone",
            "description": "Unofficial implementation of [a/PuLID](https://github.com/ToTheBeginning/PuLID)（diffusers） for ComfyUI"
        },
        {
            "author": "longgui0318",
            "title": "comfyui-one-more-step [WIP]",
            "reference": "https://github.com/longgui0318/comfyui-one-more-step",
            "files": [
                "https://github.com/longgui0318/comfyui-one-more-step"
            ],
            "install_type": "git-clone",
            "description": "[a/(OMS)mhh0318/OneMoreStep](https://github.com/mhh0318/OneMoreStep) comfyui support ."
        },
        {
            "author": "unknown",
            "title": "CLIPTextEncodeAndEnhancev4 (shirazdesigner)",
            "reference": "https://github.com/shirazdesigner/CLIPTextEncodeAndEnhancev4",
            "files": [
                "https://github.com/shirazdesigner/CLIPTextEncodeAndEnhancev4"
            ],
            "install_type": "git-clone",
            "description": "Nodes:CLIPTextEncodeAndEnhance.\nNOTE:Translation:This is a wrapper that simply makes it easy to install an existing node via git."
        },
        {
            "author": "umisetokikaze",
            "title": "comfyui_mergekit [WIP]",
            "reference": "https://github.com/umisetokikaze/comfyui_mergekit",
            "files": [
                "https://github.com/umisetokikaze/comfyui_mergekit"
            ],
            "install_type": "git-clone",
            "description": "Nodes:DefineSaveName, SetModels, get_skip, LoadLR, LoadTarget, SetTokenizer, Merge, SetLayer, SetModels"
        },
        {
            "author": "Video3DGenResearch",
            "title": "ComfyUI Batch Input Node",
            "reference": "https://github.com/Video3DGenResearch/comfyui-batch-input-node",
            "files": [
                "https://github.com/Video3DGenResearch/comfyui-batch-input-node"
            ],
            "install_type": "git-clone",
            "description": "Nodes:BatchInputText"
        },
        {
            "author": "kijai",
            "title": "ComfyUI nodes to use DeepSeek-VL",
            "reference": "https://github.com/kijai/ComfyUI-DeepSeek-VL",
            "files": [
                "https://github.com/kijai/ComfyUI-DeepSeek-VL"
            ],
            "install_type": "git-clone",
            "description": "[a/https://huggingface.co/deepseek-ai](https://huggingface.co/deepseek-ai)"
        },
        {
            "author": "GentlemanHu",
            "title": "ComfyUI-Notifier",
            "reference": "https://github.com/GentlemanHu/ComfyUI-Notifier",
            "files": [
                "https://github.com/GentlemanHu/ComfyUI-Notifier"
            ],
            "install_type": "git-clone",
            "description": "Nodes:GentlemanHu_Notifier"
        },
        {
            "author": "nat-chan",
            "title": "comfyui-in-memory-transceiver",
            "reference": "https://github.com/nat-chan/comfyui-in-memory-transceiver",
            "files": [
                "https://github.com/nat-chan/comfyui-in-memory-transceiver"
            ],
            "install_type": "git-clone",
            "description": "Why? When processing a large number of requests, the SaveImage and LoadImage nodes may be IO-limited, and using shared memory improves performance by passing images only through memory access, not through IO."
        },
        {
            "author": "DrMWeigand",
            "title": "ComfyUI_LineBreakInserter",
            "reference": "https://github.com/DrMWeigand/ComfyUI_LineBreakInserter",
            "files": [
                "https://github.com/DrMWeigand/ComfyUI_LineBreakInserter"
            ],
            "install_type": "git-clone",
            "description": "Nodes:Line Break Inserter"
        },
        {
            "author": "WilliamStanford",
            "title": "visuallabs_comfyui_nodes",
            "reference": "https://github.com/WilliamStanford/visuallabs_comfyui_nodes",
            "files": [
                "https://github.com/WilliamStanford/visuallabs_comfyui_nodes"
            ],
            "install_type": "git-clone",
            "description": "Nodes:PointStringFromFloatArray"
        },
        {
            "author": "bruce007lee",
            "title": "comfyui-cleaner",
            "reference": "https://github.com/bruce007lee/comfyui-cleaner",
            "files": [
                "https://github.com/bruce007lee/comfyui-cleaner"
            ],
            "install_type": "git-clone",
            "description": "Nodes:cleaner"
        },
        {
            "author": "ExponentialML",
            "title": "ComfyUI_LiveDirector (WIP)",
            "reference": "https://github.com/ExponentialML/ComfyUI_LiveDirector",
            "files": [
                "https://github.com/ExponentialML/ComfyUI_LiveDirector"
            ],
            "install_type": "git-clone",
            "description": "Experimental method to use reference video to drive motion in generations without training in ComfyUI."
        },
        {
            "author": "hy134300",
            "title": "comfyui-hb-node",
            "reference": "https://github.com/hy134300/comfyui-hb-node",
            "files": [
                "https://github.com/hy134300/comfyui-hb-node"
            ],
            "install_type": "git-clone",
            "description": "Nodes:sound voice, text concat, latent to list, movie generate, movie batch, hy save image, generate story"
        },
        {
            "author": "gameltb",
            "title": "io_comfyui",
            "reference": "https://github.com/gameltb/io_comfyui",
            "files": [
                "https://github.com/gameltb/io_comfyui"
            ],
            "install_type": "git-clone",
            "description": "Let Blender work with ComfyUI by ComfyScript. This addon is still in development."
        },
        {
            "author": "ALatentPlace",
            "title": "YANC- Yet Another Node Collection",
            "reference": "https://github.com/ALatentPlace/ComfyUI_yanc",
            "files": [
                "https://github.com/ALatentPlace/ComfyUI_yanc"
            ],
            "install_type": "git-clone",
            "description": "This is another node collection for ComfyUI. It includes some basic nodes that I find useful, and I've also created them to meet my personal needs."
        },
        {
            "author": "Jiffies-64",
            "title": "ComfyUI-SaveImagePlus",
            "reference": "https://github.com/Jiffies-64/ComfyUI-SaveImagePlus",
            "files": [
                "https://github.com/Jiffies-64/ComfyUI-SaveImagePlus"
            ],
            "install_type": "git-clone",
            "description": "Nodes:SaveImagePlus"
        },
        {
            "author": "kadirnar",
            "title": "ComfyUI-Adapter [WIP]",
            "reference": "https://github.com/kadirnar/ComfyUI-Adapter",
            "files": [
                "https://github.com/kadirnar/ComfyUI-Adapter"
            ],
            "install_type": "git-clone",
            "description": "WIP"
        },
        {
            "author": "Beinsezii",
            "title": "comfyui-amd-go-fast",
            "reference": "https://github.com/Beinsezii/comfyui-amd-go-fast",
            "files": [
                "https://github.com/Beinsezii/comfyui-amd-go-fast"
            ],
            "install_type": "git-clone",
            "description": "This contains all-in-one 'principled' nodes for T2I, I2I, refining, and scaling. Additionally it has many tools for directly manipulating the color of latents, high res fix math, and scripted image post-processing."
        },
        {
            "author": "sugarkwork",
            "title": "comfyui_psd [WIP]",
            "reference": "https://github.com/sugarkwork/comfyui_psd",
            "files": [
                "https://github.com/sugarkwork/comfyui_psd"
            ],
            "install_type": "git-clone",
            "description": "Not working yet."
        },
        {
            "author": "SadaleNet",
            "title": "ComfyUI Port for Google's Prompt-to-Prompt",
            "reference": "https://github.com/SadaleNet/ComfyUI-Prompt-To-Prompt",
            "files": [
                "https://github.com/SadaleNet/ComfyUI-Prompt-To-Prompt"
            ],
            "install_type": "git-clone",
            "description": "This is a PoC port of [a/Google's Prompt-to-Prompt](https://github.com/google/prompt-to-prompt/) to ComfyUI. It isn't feature complete. But it's good enough for evaluating if prompt-to-prompt is of any good."
        },
        {
            "author": "stavsap",
            "title": "ComfyUI Ollama [WIP]",
            "reference": "https://github.com/stavsap/ComfyUI-React-SDK",
            "files": [
                "https://github.com/stavsap/ComfyUI-React-SDK"
            ],
            "install_type": "git-clone",
            "description": "This project is for building React application as an overlay upon ComfyUI.\nProviding and ability to provide desired UI with ComfyUI API and workflows.\nInspired by: [a/https://github.com/cubiq/Comfy_Dungeon](https://github.com/cubiq/Comfy_Dungeon)"
        },
        {
            "author": "chaojie",
            "title": "ComfyUI DynamiCrafter",
            "reference": "https://github.com/chaojie/ComfyUI-DynamiCrafter",
            "files": [
                "https://github.com/chaojie/ComfyUI-DynamiCrafter"
            ],
            "install_type": "git-clone",
            "description": "ComfyUI [a/DynamiCrafter](https://github.com/Doubiiu/DynamiCrafter)"
        },
        {
            "author": "cubiq",
            "title": "Comfy Dungeon [WIP]",
            "reference": "https://github.com/cubiq/Comfy_Dungeon",
            "files": [
                "https://github.com/cubiq/Comfy_Dungeon"
            ],
            "install_type": "git-clone",
            "description": "Build D&D Character Portraits with ComfyUI.\nIMPORTANT: At the moment this is mostly a tech demo to show how to build a web app on top of ComfyUI. The code is very messy and the application doesn't guaratee consistent results."
        },
        {
            "author": "dfl",
            "title": "comfyui-stylegan",
            "reference": "https://github.com/dfl/comfyui-stylegan",
            "files": [
                "https://github.com/dfl/comfyui-stylegan"
            ],
            "install_type": "git-clone",
            "description": "Generator for StyleGAN 3"
        },
        {
            "author": "A719689614",
            "title": "ComfyUI_AC_FUNV8Beta1",
            "reference": "https://github.com/A719689614/ComfyUI_AC_FUNV8Beta1",
            "files": [
                "https://github.com/A719689614/ComfyUI_AC_FUNV8Beta1"
            ],
            "install_type": "git-clone",
            "description": "Nodes:AC_Super_Controlnet/Checkpoint/Loras/Lora&LCM/KSampler/UpKSampler/SaveImage/PreviewImage/CKPT&LCM/CLIPEN/EmptLatent, AC_FUN_SUPER_LARGE, AC_Super_Come_Ckpt, AC_Super_Come_Lora"
        },
        {
            "author": "houdinii",
            "title": "comfy-magick [WIP]",
            "reference": "https://github.com/houdinii/comfy-magick",
            "files": [
                "https://github.com/houdinii/comfy-magick"
            ],
            "install_type": "git-clone",
            "description": "This is a way to implement ImageMagick functionality in ComfyUI, which is generally PIL (pillow) based. I'm not sure the best way to handle this, as batch images make it a lot more complex, but the general idea will be two nodes to translate the IMAGE type, a torch.tensor of shape [batch, height, width, channels], or [1, 600, 800, 3] for a single 800x600 image, into/from a wand Image object."
        },
        {
            "author": "tjorbogarden",
            "title": "my-useful-comfyui-custom-nodes",
            "reference": "https://github.com/tjorbogarden/my-useful-comfyui-custom-nodes",
            "files": [
                "https://github.com/tjorbogarden/my-useful-comfyui-custom-nodes"
            ],
            "install_type": "git-clone",
            "description": "Nodes:My-Image Sizer, KSamplerSDXLAdvanced."
        },
        {
            "author": "DeTK",
            "title": "ComfyUI Node Switcher",
            "reference": "https://github.com/DeTK/ComfyUI-Switch",
            "files": [
                "https://github.com/DeTK/ComfyUI-Switch"
            ],
            "install_type": "git-clone",
            "description": "Nodes:NodeSwitch."
        },
        {
            "author": "GrindHouse66",
            "title": "GH Tools for ComfyUI",
            "reference": "https://github.com/GrindHouse66/ComfyUI-GH_Tools",
            "files": [
                "https://github.com/GrindHouse66/ComfyUI-GH_Tools"
            ],
            "install_type": "git-clone",
            "description": "Nodes:GH Tools Image Sizer, GH Tools Simple Scale. Simple quality of life Tools for ComfyUI. Basically, If it makes my life easier, it will be here. The list will grow over time."
        },
        {
            "author": "sdfxai",
            "title": "SDFXBridgeForComfyUI - ComfyUI Custom Node for SDFX Integration",
            "reference": "https://github.com/sdfxai/SDFXBridgeForComfyUI",
            "files": [
                "https://github.com/sdfxai/SDFXBridgeForComfyUI"
            ],
            "install_type": "git-clone",
            "description": "SDFXBridgeForComfyUI is a custom node designed for seamless integration between ComfyUI and the SDFX solution. This custom node allows users to make ComfyUI compatible with SDFX when running the ComfyUI instance on their local machines."
        },
        {
            "author": "Beinsezii",
            "title": "comfyui-amd-go-fast",
            "reference": "https://github.com/Beinsezii/comfyui-amd-go-fast",
            "files": [
                "https://github.com/Beinsezii/comfyui-amd-go-fast"
            ],
            "install_type": "git-clone",
            "description": "See details: [a/link](https://github.com/Beinsezii/comfyui-amd-go-fast?tab=readme-ov-file)"
        },
        {
            "author": "SeedV",
            "title": "ComfyUI-SeedV-Nodes [UNSAFE]",
            "reference": "https://github.com/SeedV/ComfyUI-SeedV-Nodes",
            "files": [
                "https://github.com/SeedV/ComfyUI-SeedV-Nodes"
            ],
            "install_type": "git-clone",
            "description": "Nodes:Script.\n[w/This extension poses a risk of executing arbitrary commands through workflow execution. Please be cautious.]"
        },
        {
            "author": "mut-ex",
            "title": "ComfyUI GLIGEN GUI Node",
            "reference": "https://github.com/mut-ex/comfyui-gligengui-node",
            "files": [
                "https://github.com/mut-ex/comfyui-gligengui-node"
            ],
            "install_type": "git-clone",
            "description": "This is a simple, straightforward ComfyUI node to be used along with the [a/GLIGEN GUI](https://github.com/mut-ex/gligen-gui) I developed.\nNOTE:[a/Make sure you have the GLIGEN GUI up and running](https://github.com/mut-ex/gligen-gui/tree/main)"
        },
        {
            "author": "unanan",
            "title": "ComfyUI-Dist [WIP]",
            "reference": "https://github.com/unanan/ComfyUI-Dist",
            "files": [
                "https://github.com/unanan/ComfyUI-Dist"
            ],
            "install_type": "git-clone",
            "description": "For distributed processing ComfyUI workflows within a local area network.\nNot Finished Yet."
        },
        {
            "author": "NicholasKao1029",
            "title": "comfyui-hook",
            "reference": "https://github.com/NicholasKao1029/comfyui-hook",
            "files": [
                "https://github.com/NicholasKao1029/comfyui-hook"
            ],
            "install_type": "git-clone",
            "description": "This extension provides additional API"
        },
        {
            "author": "Extraltodeus",
            "title": "Conditioning-token-experiments-for-ComfyUI",
            "reference": "https://github.com/Extraltodeus/Conditioning-token-experiments-for-ComfyUI",
            "files": [
                "https://github.com/Extraltodeus/Conditioning-token-experiments-for-ComfyUI"
            ],
            "install_type": "git-clone",
            "description": "I made these nodes for experimenting so it's far from perfect but at least it is entertaining!\nIt uses cosine similarities or smallest euclidean distances to find the closest tokens."
        },
        {
            "author": "shadowcz007",
            "title": "comfyui-llamafile [WIP]",
            "reference": "https://github.com/shadowcz007/comfyui-llamafile",
            "files": [
                "https://github.com/shadowcz007/comfyui-llamafile"
            ],
            "install_type": "git-clone",
            "description": "This node is an experimental node aimed at exploring the collaborative way of human-machine creation."
        },
        {
            "author": "gameltb",
            "title": "ComfyUI paper playground",
            "reference": "https://github.com/gameltb/ComfyUI_paper_playground",
            "files": [
                "https://github.com/gameltb/ComfyUI_paper_playground"
            ],
            "install_type": "git-clone",
            "description": "Evaluate some papers in ComfyUI, just playground.\nNOTE: Various models need to be installed, so please visit the repository to check."
        },
        {
            "author": "huizhang0110",
            "title": "ComfyUI_Easy_Nodes_hui",
            "reference": "https://github.com/huizhang0110/ComfyUI_Easy_Nodes_hui",
            "files": [
                "https://github.com/huizhang0110/ComfyUI_Easy_Nodes_hui"
            ],
            "install_type": "git-clone",
            "description": "Nodes:EasyEmptyLatentImage"
        },
        {
            "author": "tuckerdarby",
            "title": "ComfyUI-TDNodes [WIP]",
            "reference": "https://github.com/tuckerdarby/ComfyUI-TDNodes",
            "files": [
                "https://github.com/tuckerdarby/ComfyUI-TDNodes"
            ],
            "install_type": "git-clone",
            "description": "Nodes:KSampler (RAVE), KSampler (TF), Object Tracker, KSampler Batched, Video Tracker Prompt, TemporalNet Preprocessor, Instance Tracker Prompt, Instance Diffusion Loader, Hand Tracker Node"
        },
        {
            "author": "shadowcz007",
            "title": "comfyui-musicgen",
            "reference": "https://github.com/shadowcz007/comfyui-musicgen",
            "files": [
                "https://github.com/shadowcz007/comfyui-musicgen"
            ],
            "install_type": "git-clone",
            "description": "Nodes:Musicgen"
        },
        {
            "author": "shadowcz007",
            "title": "comfyui-CLIPSeg",
            "reference": "https://github.com/shadowcz007/comfyui-CLIPSeg",
            "files": [
                "https://github.com/shadowcz007/comfyui-CLIPSeg"
            ],
            "install_type": "git-clone",
            "description": "Download [a/CLIPSeg](https://huggingface.co/CIDAS/clipseg-rd64-refined/tree/main), move to : models/clipseg"
        },
        {
            "author": "stutya",
            "title": "ComfyUI-Terminal [UNSAFE]",
            "reference": "https://github.com/stutya/ComfyUI-Terminal",
            "files": [
                "https://github.com/stutya/ComfyUI-Terminal"
            ],
            "install_type": "git-clone",
            "description": "Run Terminal Commands from ComfyUI.\n[w/This extension poses a risk of executing arbitrary commands through workflow execution. Please be cautious.]"
        },
        {
            "author": "marcueberall",
            "title": "ComfyUI-BuildPath",
            "reference": "https://github.com/marcueberall/ComfyUI-BuildPath",
            "files": [
                "https://github.com/marcueberall/ComfyUI-BuildPath"
            ],
            "install_type": "git-clone",
            "description": "Nodes: Build Path Adv."
        },
        {
            "author": "LotzF",
            "title": "ComfyUI simple ChatGPT completion [UNSAFE]",
            "reference": "https://github.com/LotzF/ComfyUI-Simple-Chat-GPT-completion",
            "files": [
                "https://github.com/LotzF/ComfyUI-Simple-Chat-GPT-completion"
            ],
            "install_type": "git-clone",
            "description": "A simple node to request ChatGPT completions. [w/Do not share your workflows including the API key! I'll take no responsibility for your leaked keys.]"
        },
        {
            "author": "kappa54m",
            "title": "ComfyUI_Usability (WIP)",
            "reference": "https://github.com/kappa54m/ComfyUI_Usability",
            "files": [
                "https://github.com/kappa54m/ComfyUI_Usability"
            ],
            "install_type": "git-clone",
            "description": "Nodes: Load Image Dedup, Load Image By Path."
        },
        {
            "author": "17Retoucher",
            "title": "ComfyUI_Fooocus",
            "reference": "https://github.com/17Retoucher/ComfyUI_Fooocus",
            "files": [
                "https://github.com/17Retoucher/ComfyUI_Fooocus"
            ],
            "install_type": "git-clone",
            "description": "Custom nodes that help reproduce image generation in Fooocus."
        },
        {
            "author": "nkchocoai",
            "title": "ComfyUI-PromptUtilities",
            "reference": "https://github.com/nkchocoai/ComfyUI-PromptUtilities",
            "files": [
                "https://github.com/nkchocoai/ComfyUI-PromptUtilities"
            ],
            "install_type": "git-clone",
            "description": "Nodes: Format String, Join String List, Load Preset, Load Preset (Advanced), Const String, Const String (multi line). Add useful nodes related to prompt."
        },
        {
            "author": "BadCafeCode",
            "title": "execution-inversion-demo-comfyui",
            "reference": "https://github.com/BadCafeCode/execution-inversion-demo-comfyui",
            "files": [
                "https://github.com/BadCafeCode/execution-inversion-demo-comfyui"
            ],
            "install_type": "git-clone",
            "description": "execution-inversion-demo-comfyui"
        },
        {
            "author": "unanan",
            "title": "ComfyUI-clip-interrogator [WIP]",
            "reference": "https://github.com/unanan/ComfyUI-clip-interrogator",
            "files": [
                "https://github.com/unanan/ComfyUI-clip-interrogator"
            ],
            "install_type": "git-clone",
            "description": "Unofficial ComfyUI extension of clip-interrogator"
        },
        {
            "author": "prismwastaken",
            "title": "prism-tools",
            "reference": "https://github.com/prismwastaken/comfyui-tools",
            "files": [
                "https://github.com/prismwastaken/comfyui-tools"
            ],
            "install_type": "git-clone",
            "description": "prism-tools"
        },
        {
            "author": "poisenbery",
            "title": "NudeNet-Detector-Provider [WIP]",
            "reference": "https://github.com/poisenbery/NudeNet-Detector-Provider",
            "files": [
                "https://github.com/poisenbery/NudeNet-Detector-Provider"
            ],
            "install_type": "git-clone",
            "description": "BBOX Detector Provider for NudeNet. Bethesda version of NudeNet V3 detector provider to work with Impact Pack ComfyUI."
        },
        {
            "author": "LarryJane491",
            "title": "ComfyUI-ModelUnloader",
            "reference": "https://github.com/LarryJane491/ComfyUI-ModelUnloader",
            "files": [
                "https://github.com/LarryJane491/ComfyUI-ModelUnloader"
            ],
            "install_type": "git-clone",
            "description": "A simple custom node that unloads all models. Useful for developers or users who want to free some memory."
        },
        {
            "author": "MrAdamBlack",
            "title": "CheckProgress [WIP]",
            "reference": "https://github.com/MrAdamBlack/CheckProgress",
            "files": [
                "https://github.com/MrAdamBlack/CheckProgress"
            ],
            "install_type": "git-clone",
            "description": "I was looking for a node to put in place to ensure my prompt etc where going as expected before the rest of the flow executed. To end the session, I just return the input image as None (see expected error). Recommend using it alongside PreviewImage, then output to the rest of the flow and Save Image."
        },
        {
            "author": "birnam",
            "title": "Gen Data Tester [WIP]",
            "reference": "https://github.com/birnam/ComfyUI-GenData-Pack",
            "files": [
                "https://github.com/birnam/ComfyUI-GenData-Pack"
            ],
            "install_type": "git-clone",
            "description": "This answers the itch for being able to easily paste [a/CivitAI.com](https://civitai.com/) generated data (or other simple metadata) into Comfy in a way that makes it easy to test with multiple checkpoints."
        },
        {
            "author": "nidefawl",
            "title": "ComfyUI-nidefawl [UNSAFE]",
            "reference": "https://github.com/nidefawl/ComfyUI-nidefawl",
            "files": [
                "https://github.com/nidefawl/ComfyUI-nidefawl"
            ],
            "install_type": "git-clone",
            "description": "Nodes:PythonScript, BlendImagesWithBoundedMasks, CropImagesWithMasks, VAELoaderDataType, ModelSamplerTonemapNoiseTest, gcLatentTunnel, ReferenceOnlySimple, EmptyImageWithColor, MaskFromColor, SetLatentCustomNoise, LatentToImage, ImageToLatent, LatentScaledNoise, DisplayAnyType, SamplerCustomCallback, CustomCallback, SplitCustomSigmas, SamplerDPMPP_2M_SDE_nidefawl, LatentPerlinNoise.<BR>[w/This node is an unsafe node that includes the capability to execute arbitrary python script.]"
        },
        {
            "author": "kadirnar",
            "title": "comfyui_helpers",
            "reference": "https://github.com/kadirnar/comfyui_helpers",
            "files": [
                "https://github.com/kadirnar/comfyui_helpers"
            ],
            "install_type": "git-clone",
            "description": "A collection of nodes randomly selected and gathered, related to noise. NOTE: SD-Advanced-Noise, noise_latent_perlinpinpin, comfy-plasma"
        },
        {
            "author": "foglerek",
            "title": "comfyui-cem-tools",
            "reference": "https://github.com/foglerek/comfyui-cem-tools",
            "files": [
                "https://github.com/foglerek/comfyui-cem-tools"
            ],
            "install_type": "git-clone",
            "description": "Nodes:ProcessImageBatch"
        },
        {
            "author": "komojini",
            "title": "ComfyUI_Prompt_Template_CustomNodes",
            "reference": "https://github.com/komojini/ComfyUI_Prompt_Template_CustomNodes",
            "files": [
                "https://github.com/komojini/ComfyUI_Prompt_Template_CustomNodes/raw/main/prompt_with_template.py"
            ],
            "install_type": "copy",
            "description": "Nodes:Prompt with Template"
        },
        {
            "author": "talesofai",
            "title": "comfyui-supersave [WIP]",
            "reference": "https://github.com/talesofai/comfyui-supersave",
            "files": [
                "https://github.com/talesofai/comfyui-supersave"
            ],
            "install_type": "git-clone",
            "description": "WIP"
        },
        {
            "author": "Sai-ComfyUI",
            "title": "ComfyUI-MS-Nodes [WIP]",
            "reference": "https://github.com/Sai-ComfyUI/ComfyUI-MS-Nodes",
            "files": [
                "https://github.com/Sai-ComfyUI/ComfyUI-MS-Nodes"
            ],
            "install_type": "git-clone",
            "description": "WIP"
        },
        {
            "author": "eigenpunk",
            "title": "ComfyUI-audio",
            "reference": "https://github.com/eigenpunk/ComfyUI-audio",
            "files": [
                "https://github.com/eigenpunk/ComfyUI-audio"
            ],
            "install_type": "git-clone",
            "description": "generative audio tools for ComfyUI. highly experimental-expect things to break."
        },
        {
            "author": "Jaxkr",
            "title": "comfyui-terminal-command [UNSAFE]",
            "reference": "https://github.com/Jaxkr/comfyui-terminal-command",
            "files": [
                "https://github.com/Jaxkr/comfyui-terminal-command"
            ],
            "install_type": "git-clone",
            "description": "Nodes: Run Terminal Command. [w/This node is an unsafe node that includes the capability to execute terminal commands.]"
        },
        {
            "author": "BlueDangerX",
            "title": "ComfyUI-BDXNodes [WIP]",
            "reference": "https://github.com/BlueDangerX/ComfyUI-BDXNodes",
            "files": [
                "https://github.com/BlueDangerX/ComfyUI-BDXNodes"
            ],
            "install_type": "git-clone",
            "description": "Nodes: Node Jumper. Various quality of life testing nodes"
        },
        {
            "author": "IvanZhd",
            "title": "comfyui-codeformer [WIP]",
            "reference": "https://github.com/IvanZhd/comfyui-codeformer",
            "files": [
                "https://github.com/IvanZhd/comfyui-codeformer"
            ],
            "install_type": "git-clone",
            "description": "Nodes:Image Inverter"
        },
        {
            "author": "alt-key-project",
            "title": "Dream Project Video Batches [WIP]",
            "reference": "https://github.com/alt-key-project/comfyui-dream-video-batches",
            "files": [
                "https://github.com/alt-key-project/comfyui-dream-video-batches"
            ],
            "install_type": "git-clone",
            "description": "NOTE: This is currently work in progress. Expect nodes to break (or be broken) until 1.0 release."
        },
        {
            "author": "oyvindg",
            "title": "ComfyUI-TrollSuite",
            "reference": "https://github.com/oyvindg/ComfyUI-TrollSuite",
            "files": [
                "https://github.com/oyvindg/ComfyUI-TrollSuite"
            ],
            "install_type": "git-clone",
            "description": "Nodes: BinaryImageMask, ImagePadding, LoadLastCreatedImage, RandomMask, TransparentImage."
        },
        {
            "author": "romeobuilderotti",
            "title": "ComfyUI-EZ-Pipes",
            "reference": "https://github.com/romeobuilderotti/ComfyUI-EZ-Pipes",
            "files": [
                "https://github.com/romeobuilderotti/ComfyUI-EZ-Pipes"
            ],
            "install_type": "git-clone",
            "description": "ComfyUI-EZ-Pipes is a set of custom pipe nodes for ComfyUI. It provides a set of Input/Edit/Output nodes for each pipe type."
        },
        {
            "author": "wormley",
            "title": "comfyui-wormley-nodes",
            "reference": "https://github.com/wormley/comfyui-wormley-nodes",
            "files": [
                "https://github.com/wormley/comfyui-wormley-nodes"
            ],
            "install_type": "git-clone",
            "description": "Nodes: CheckpointVAELoaderSimpleText, CheckpointVAESelectorText, LoRA_Tag_To_Stack"
        },
        {
            "author": "Brandelan",
            "title": "ComfyUI_bd_customNodes",
            "reference": "https://github.com/Brandelan/ComfyUI_bd_customNodes",
            "files": [
                "https://github.com/Brandelan/ComfyUI_bd_customNodes"
            ],
            "install_type": "git-clone",
            "description": "Nodes: BD Random Range, BD Settings, BD Sequencer."
        },
        {
            "author": "Jordach",
            "title": "comfy-consistency-vae",
            "reference": "https://github.com/Jordach/comfy-consistency-vae",
            "files": [
                "https://github.com/Jordach/comfy-consistency-vae"
            ],
            "install_type": "git-clone",
            "description": "Nodes: Comfy_ConsistencyVAE"
        },
        {
            "author": "gameltb",
            "title": "ComfyUI_stable_fast",
            "reference": "https://github.com/gameltb/ComfyUI_stable_fast",
            "files": [
                "https://github.com/gameltb/ComfyUI_stable_fast"
            ],
            "install_type": "git-clone",
            "description": "Nodes:ApplyStableFastUnet. Experimental usage of stable-fast."
        },
        {
            "author": "jn-jairo",
            "title": "jn_node_suite_comfyui [WIP]",
            "reference": "https://github.com/jn-jairo/jn_node_suite_comfyui",
            "files": [
                "https://github.com/jn-jairo/jn_node_suite_comfyui"
            ],
            "install_type": "git-clone",
            "description": "Image manipulation nodes, Temperature control nodes, Tiling nodes, Primitive and operation nodes, ..."
        },
        {
            "author": "PluMaZero",
            "title": "ComfyUI-SpaceFlower",
            "reference": "https://github.com/PluMaZero/ComfyUI-SpaceFlower",
            "files": [
                "https://github.com/PluMaZero/ComfyUI-SpaceFlower"
            ],
            "install_type": "git-clone",
            "description": "Nodes: SpaceFlower_Prompt, SpaceFlower_HangulPrompt, ..."
        },
        {
            "author": "laksjdjf",
            "title": "ssd-1b-comfyui",
            "reference": "https://github.com/laksjdjf/ssd-1b-comfyui",
            "files": [
                "https://github.com/laksjdjf/ssd-1b-comfyui"
            ],
            "install_type": "git-clone",
            "description": "Experimental node for SSD-1B. This node is not need for latest comfyui."
        },
        {
            "author": "flowtyone",
            "title": "comfyui-flowty-lcm",
            "reference": "https://github.com/flowtyone/comfyui-flowty-lcm",
            "files": [
                "https://github.com/flowtyone/comfyui-flowty-lcm"
            ],
            "install_type": "git-clone",
            "description": "This is a comfyui early testing node for LCM, adapted from [a/https://github.com/0xbitches/sd-webui-lcm](https://github.com/0xbitches/sd-webui-lcm). It uses the diffusers backend unfortunately and not comfy's model loading mechanism. But the intention here is just to be able to execute lcm inside comfy.\nNOTE: 0xbitches's 'Latent Consistency Model for ComfyUI' is original implementation."
        },
        {
            "author": "doucx",
            "title": "ComfyUI_WcpD_Utility_Kit",
            "reference": "https://github.com/doucx/ComfyUI_WcpD_Utility_Kit",
            "files": [
                "https://github.com/doucx/ComfyUI_WcpD_Utility_Kit"
            ],
            "install_type": "git-clone",
            "description": "Nodes: MergeStrings, ExecStrAsCode, RandnLatentImage. [w/NOTE: This extension includes the ability to execute code as a string in nodes. Be cautious during installation, as it can pose a security risk.]"
        },
        {
            "author": "WSJUSA",
            "title": "pre-comfyui-stablsr",
            "reference": "https://github.com/WSJUSA/Comfyui-StableSR",
            "files": [
                "https://github.com/WSJUSA/Comfyui-StableSR"
            ],
            "install_type": "git-clone",
            "description": "This is a development respository for debugging migration of StableSR to Comfyui"
        },
        {
            "author": "Dr.Lt.Data",
            "title": "ComfyUI-Workflow-Component [WIP]",
            "reference": "https://github.com/ltdrdata/ComfyUI-Workflow-Component",
            "files": [
                "https://github.com/ltdrdata/ComfyUI-Workflow-Component"
            ],
            "install_type": "git-clone",
            "description": "This extension provides the capability to use ComfyUI Workflow as a component and the ability to use the Image Refiner functionality based on components. NOTE: This is an experimental extension feature with no consideration for backward compatibility and can be highly unstable."
        }
    ]
}<|MERGE_RESOLUTION|>--- conflicted
+++ resolved
@@ -103,16 +103,6 @@
             "description": "Basic functionality for converting an image to ASCII art returned as a png image based on [a/ascii_magic](https://github.com/LeandroBarone/python-ascii_magic)"
         },
         {
-<<<<<<< HEAD
-            "author": "LyazS",
-            "title": "comfyui-nettools",
-            "reference": "https://github.com/LyazS/comfyui-nettools",
-            "files": [
-                "https://github.com/LyazS/comfyui-nettools"
-            ],
-            "install_type": "git-clone",
-            "description": "rewrite from [a/https://github.com/Acly/comfyui-tooling-nodes](https://github.com/Acly/comfyui-tooling-nodes)"
-=======
             "author": "AIFSH",
             "title": "HivisionIDPhotos-ComfyUI",
             "reference": "https://github.com/AIFSH/HivisionIDPhotos-ComfyUI",
@@ -121,7 +111,6 @@
             ],
             "install_type": "git-clone",
             "description": "a custom node for [a/HivisionIDPhotos](https://github.com/Zeyi-Lin/HivisionIDPhotos).\nNOTE: Unsuitable for international users"
->>>>>>> 18b66c78
         },
         {
             "author": "lu64k",
