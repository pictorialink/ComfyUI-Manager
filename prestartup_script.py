import os
import subprocess
import sys
import atexit
import threading
import re
import locale
import platform
import json
import ast
import logging

glob_path = os.path.join(os.path.dirname(__file__), "glob")
sys.path.append(glob_path)

import security_check
from manager_util import PIPFixer, StrictVersion, get_installed_packages, clear_pip_cache
import cm_global

security_check.security_check()

cm_global.pip_blacklist = ['torch', 'torchsde', 'torchvision']
cm_global.pip_downgrade_blacklist = ['torch', 'torchsde', 'torchvision', 'transformers', 'safetensors', 'kornia']


def skip_pip_spam(x):
    return ('Requirement already satisfied:' in x) or ("DEPRECATION: Loading egg at" in x)


message_collapses = [skip_pip_spam]
import_failed_extensions = set()
cm_global.variables['cm.on_revision_detected_handler'] = []
enable_file_logging = True


def register_message_collapse(f):
    global message_collapses
    message_collapses.append(f)


def is_import_failed_extension(name):
    global import_failed_extensions
    return name in import_failed_extensions


def check_file_logging():
    global enable_file_logging
    try:
        import configparser
        config_path = os.path.join(os.path.dirname(__file__), "config.ini")
        config = configparser.ConfigParser()
        config.read(config_path)
        default_conf = config['default']

        if 'file_logging' in default_conf and default_conf['file_logging'].lower() == 'false':
            enable_file_logging = False
    except Exception:
        pass


check_file_logging()

comfy_path = os.environ.get('COMFYUI_PATH')
if comfy_path is None:
    comfy_path = os.path.abspath(os.path.dirname(sys.modules['__main__'].__file__))

sys.__comfyui_manager_register_message_collapse = register_message_collapse
sys.__comfyui_manager_is_import_failed_extension = is_import_failed_extension
cm_global.register_api('cm.register_message_collapse', register_message_collapse)
cm_global.register_api('cm.is_import_failed_extension', is_import_failed_extension)


comfyui_manager_path = os.path.abspath(os.path.dirname(__file__))
custom_nodes_path = os.path.abspath(os.path.join(comfyui_manager_path, ".."))
startup_script_path = os.path.join(comfyui_manager_path, "startup-scripts")
restore_snapshot_path = os.path.join(startup_script_path, "restore-snapshot.json")
git_script_path = os.path.join(comfyui_manager_path, "git_helper.py")
cm_cli_path = os.path.join(comfyui_manager_path, "cm-cli.py")
pip_overrides_path = os.path.join(comfyui_manager_path, "pip_overrides.json")


cm_global.pip_overrides = {}
if os.path.exists(pip_overrides_path):
    with open(pip_overrides_path, 'r', encoding="UTF-8", errors="ignore") as json_file:
        cm_global.pip_overrides = json.load(json_file)
        cm_global.pip_overrides['numpy'] = 'numpy<2'
        cm_global.pip_overrides['ultralytics'] = 'ultralytics==8.3.40'  # for security


def remap_pip_package(pkg):
    if pkg in cm_global.pip_overrides:
        res = cm_global.pip_overrides[pkg]
        print(f"[ComfyUI-Manager] '{pkg}' is remapped to '{res}'")
        return res
    else:
        return pkg


std_log_lock = threading.Lock()


def handle_stream(stream, prefix):
    stream.reconfigure(encoding=locale.getpreferredencoding(), errors='replace')
    for msg in stream:
        if prefix == '[!]' and ('it/s]' in msg or 's/it]' in msg) and ('%|' in msg or 'it [' in msg):
            if msg.startswith('100%'):
                print('\r' + msg, end="", file=sys.stderr),
            else:
                print('\r' + msg[:-1], end="", file=sys.stderr),
        else:
            if prefix == '[!]':
                print(prefix, msg, end="", file=sys.stderr)
            else:
                print(prefix, msg, end="")


def process_wrap(cmd_str, cwd_path, handler=None, env=None):
    process = subprocess.Popen(cmd_str, cwd=cwd_path, env=env, stdout=subprocess.PIPE, stderr=subprocess.PIPE, text=True, bufsize=1)

    if handler is None:
        handler = handle_stream

    stdout_thread = threading.Thread(target=handler, args=(process.stdout, ""))
    stderr_thread = threading.Thread(target=handler, args=(process.stderr, "[!]"))

    stdout_thread.start()
    stderr_thread.start()

    stdout_thread.join()
    stderr_thread.join()

    return process.wait()


try:
    if '--port' in sys.argv:
        port_index = sys.argv.index('--port')
        if port_index + 1 < len(sys.argv):
            port = int(sys.argv[port_index + 1])
            postfix = f"_{port}"
        else:
            postfix = ""
    else:
        postfix = ""

    # Logger setup
    if enable_file_logging:
        if os.path.exists(f"comfyui{postfix}.log"):
            if os.path.exists(f"comfyui{postfix}.prev.log"):
                if os.path.exists(f"comfyui{postfix}.prev2.log"):
                    os.remove(f"comfyui{postfix}.prev2.log")
                os.rename(f"comfyui{postfix}.prev.log", f"comfyui{postfix}.prev2.log")
            os.rename(f"comfyui{postfix}.log", f"comfyui{postfix}.prev.log")

        log_file = open(f"comfyui{postfix}.log", "w", encoding="utf-8", errors="ignore")

    log_lock = threading.Lock()

    original_stdout = sys.stdout
    original_stderr = sys.stderr

    if original_stdout.encoding.lower() == 'utf-8':
        write_stdout = original_stdout.write
        write_stderr = original_stderr.write
    else:
        def wrapper_stdout(msg):
            original_stdout.write(msg.encode('utf-8').decode(original_stdout.encoding, errors="ignore"))
            
        def wrapper_stderr(msg):
            original_stderr.write(msg.encode('utf-8').decode(original_stderr.encoding, errors="ignore"))

        write_stdout = wrapper_stdout
        write_stderr = wrapper_stderr

    pat_tqdm = r'\d+%.*\[(.*?)\]'
    pat_import_fail = r'seconds \(IMPORT FAILED\):(.*)$'

    is_start_mode = True


    class ComfyUIManagerLogger:
        def __init__(self, is_stdout):
            self.is_stdout = is_stdout
            self.encoding = "utf-8"
            self.last_char = ''

        def fileno(self):
            try:
                if self.is_stdout:
                    return original_stdout.fileno()
                else:
                    return original_stderr.fileno()
            except AttributeError:
                # Handle error
                raise ValueError("The object does not have a fileno method")

        def isatty(self):
            return False

        def write(self, message):
            global is_start_mode

            if any(f(message) for f in message_collapses):
                return

            if is_start_mode:
                match = re.search(pat_import_fail, message)
                if match:
                    import_failed_extensions.add(match.group(1).strip())

                if 'Starting server' in message:
                    is_start_mode = False

            if not self.is_stdout:
                match = re.search(pat_tqdm, message)
                if match:
                    message = re.sub(r'([#|])\d', r'\1▌', message)
                    message = re.sub('#', '█', message)
                    if '100%' in message:
                        self.sync_write(message)
                    else:
                        write_stderr(message)
                        original_stderr.flush()
                else:
                    self.sync_write(message)
            else:
                self.sync_write(message)

        def sync_write(self, message, file_only=False):
            with log_lock:
                timestamp = datetime.now().strftime('%Y-%m-%d %H:%M:%S.%f')[:-3]
                if self.last_char != '\n':
                    log_file.write(message)
                else:
                    log_file.write(f"[{timestamp}] {message}")
                log_file.flush()
                self.last_char = message if message == '' else message[-1]

            if not file_only:
                with std_log_lock:
                    if self.is_stdout:
                        write_stdout(message)
                        original_stdout.flush()
                    else:
                        write_stderr(message)
                        original_stderr.flush()

        def flush(self):
            log_file.flush()

            with std_log_lock:
                if self.is_stdout:
                    original_stdout.flush()
                else:
                    original_stderr.flush()

        def close(self):
            self.flush()

        def reconfigure(self, *args, **kwargs):
            pass

        # You can close through sys.stderr.close_log()
        def close_log(self):
            sys.stderr = original_stderr
            sys.stdout = original_stdout
            log_file.close()
            
    def close_log():
        sys.stderr = original_stderr
        sys.stdout = original_stdout
        log_file.close()


    if enable_file_logging:
        sys.stdout = ComfyUIManagerLogger(True)
        stderr_wrapper = ComfyUIManagerLogger(False)
        sys.stderr = stderr_wrapper

        atexit.register(close_log)
    else:
        sys.stdout.close_log = lambda: None
        stderr_wrapper = None


    class LoggingHandler(logging.Handler):
        def emit(self, record):
            global is_start_mode

            message = record.getMessage()

            if is_start_mode:
                match = re.search(pat_import_fail, message)
                if match:
                    import_failed_extensions.add(match.group(1).strip())

                if 'Starting server' in message:
                    is_start_mode = False

            if stderr_wrapper:
                stderr_wrapper.sync_write(message+'\n', file_only=True)


    logging.getLogger().addHandler(LoggingHandler())


except Exception as e:
    print(f"[ComfyUI-Manager] Logging failed: {e}")


try:
    import git  # noqa: F401
except ModuleNotFoundError:
    my_path = os.path.dirname(__file__)
    requirements_path = os.path.join(my_path, "requirements.txt")

    print("## ComfyUI-Manager: installing dependencies. (GitPython)")
    try:
        result = subprocess.check_output([sys.executable, '-s', '-m', 'pip', 'install', '-r', requirements_path])
    except subprocess.CalledProcessError:
        print("## [ERROR] ComfyUI-Manager: Attempting to reinstall dependencies using an alternative method.")
        try:
            result = subprocess.check_output([sys.executable, '-s', '-m', 'pip', 'install', '--user', '-r', requirements_path])
        except subprocess.CalledProcessError:
            print("## [ERROR] ComfyUI-Manager: Failed to install the GitPython package in the correct Python environment. Please install it manually in the appropriate environment. (You can seek help at https://app.element.io/#/room/%23comfyui_space%3Amatrix.org)")

try:
    print("## ComfyUI-Manager: installing dependencies done.")
except:
    # maybe we should sys.exit() here? there is at least two screens worth of error messages still being pumped after our error messages
    print("## [ERROR] ComfyUI-Manager: GitPython package seems to be installed, but failed to load somehow. Make sure you have a working git client installed")


print("** ComfyUI startup time:", datetime.now())
print("** Platform:", platform.system())
print("** Python version:", sys.version)
print("** Python executable:", sys.executable)
print("** ComfyUI Path:", comfy_path)

if enable_file_logging:
    print("** Log path:", os.path.abspath('comfyui.log'))
else:
    print("** Log path: file logging is disabled")


def read_downgrade_blacklist():
    try:
        import configparser
        config_path = os.path.join(os.path.dirname(__file__), "config.ini")
        config = configparser.ConfigParser()
        config.read(config_path)
        default_conf = config['default']

        if 'downgrade_blacklist' in default_conf:
            items = default_conf['downgrade_blacklist'].split(',')
            items = [x.strip() for x in items if x != '']
            cm_global.pip_downgrade_blacklist += items
            cm_global.pip_downgrade_blacklist = list(set(cm_global.pip_downgrade_blacklist))
    except:
        pass


read_downgrade_blacklist()


def check_bypass_ssl():
    try:
        import configparser
        import ssl
        config_path = os.path.join(os.path.dirname(__file__), "config.ini")
        config = configparser.ConfigParser()
        config.read(config_path)
        default_conf = config['default']

        if 'bypass_ssl' in default_conf and default_conf['bypass_ssl'].lower() == 'true':
            print("[ComfyUI-Manager] WARN: Unsafe - SSL verification bypass option is Enabled. (see ComfyUI-Manager/config.ini)")
            ssl._create_default_https_context = ssl._create_unverified_context  # SSL certificate error fix.
    except Exception:
        pass


check_bypass_ssl()


# Perform install
processed_install = set()
script_list_path = os.path.join(os.path.dirname(os.path.realpath(__file__)), "startup-scripts", "install-scripts.txt")
pip_fixer = PIPFixer(get_installed_packages())


def is_installed(name):
    name = name.strip()

    if name.startswith('#'):
        return True

    pattern = r'([^<>!=]+)([<>!=]=?)([0-9.a-zA-Z]*)'
    match = re.search(pattern, name)

    if match:
        name = match.group(1)

    if name in cm_global.pip_blacklist:
        return True

    if name in cm_global.pip_downgrade_blacklist:
        pips = get_installed_packages()

        if match is None:
            if name in pips:
                return True
        elif match.group(2) in ['<=', '==', '<']:
            if name in pips:
                if StrictVersion(pips[name]) >= StrictVersion(match.group(3)):
                    print(f"[ComfyUI-Manager] skip black listed pip installation: '{name}'")
                    return True

    pkg = get_installed_packages().get(name.lower())
    if pkg is None:
        return False  # update if not installed

    if match is None:
        return True   # don't update if version is not specified

    if match.group(2) in ['>', '>=']:
        if StrictVersion(pkg) < StrictVersion(match.group(3)):
            return False
        elif StrictVersion(pkg) > StrictVersion(match.group(3)):
            print(f"[SKIP] Downgrading pip package isn't allowed: {name.lower()} (cur={pkg})")

    return True       # prevent downgrade


if os.path.exists(restore_snapshot_path):
    try:
        cloned_repos = []

        def msg_capture(stream, prefix):
            stream.reconfigure(encoding=locale.getpreferredencoding(), errors='replace')
            for msg in stream:
                if msg.startswith("CLONE: "):
                    cloned_repos.append(msg[7:])
                    if prefix == '[!]':
                        print(prefix, msg, end="", file=sys.stderr)
                    else:
                        print(prefix, msg, end="")

                elif prefix == '[!]' and ('it/s]' in msg or 's/it]' in msg) and ('%|' in msg or 'it [' in msg):
                    if msg.startswith('100%'):
                        print('\r' + msg, end="", file=sys.stderr),
                    else:
                        print('\r'+msg[:-1], end="", file=sys.stderr),
                else:
                    if prefix == '[!]':
                        print(prefix, msg, end="", file=sys.stderr)
                    else:
                        print(prefix, msg, end="")

<<<<<<< HEAD
        print(f"[ComfyUI-Manager] Restore snapshot.")
=======
        print("[ComfyUI-Manager] Restore snapshot.")
        cmd_str = [sys.executable, git_script_path, '--apply-snapshot', restore_snapshot_path]

>>>>>>> 7b812dee
        new_env = os.environ.copy()
        new_env["COMFYUI_PATH"] = comfy_path

        cmd_str = [sys.executable, cm_cli_path, 'restore-snapshot', restore_snapshot_path]
        exit_code = process_wrap(cmd_str, custom_nodes_path, handler=msg_capture, env=new_env)

        if exit_code != 0:
            print("[ComfyUI-Manager] Restore snapshot failed.")
        else:
            print("[ComfyUI-Manager] Restore snapshot done.")

    except Exception as e:
        print(e)
        print("[ComfyUI-Manager] Restore snapshot failed.")

    os.remove(restore_snapshot_path)


def execute_lazy_install_script(repo_path, executable):
    global processed_install

    install_script_path = os.path.join(repo_path, "install.py")
    requirements_path = os.path.join(repo_path, "requirements.txt")

    if os.path.exists(requirements_path):
        print(f"Install: pip packages for '{repo_path}'")
        with open(requirements_path, "r") as requirements_file:
            for line in requirements_file:
                package_name = remap_pip_package(line.strip())
                if package_name and not is_installed(package_name):
                    if '--index-url' in package_name:
                        s = package_name.split('--index-url')
                        install_cmd = [sys.executable, "-m", "pip", "install", s[0].strip(), '--index-url', s[1].strip()]
                    else:
                        install_cmd = [sys.executable, "-m", "pip", "install", package_name]

                    process_wrap(install_cmd, repo_path)

    if os.path.exists(install_script_path) and f'{repo_path}/install.py' not in processed_install:
        processed_install.add(f'{repo_path}/install.py')
        print(f"Install: install script for '{repo_path}'")
        install_cmd = [executable, "install.py"]

        new_env = os.environ.copy()
        new_env["COMFYUI_PATH"] = comfy_path
        process_wrap(install_cmd, repo_path, env=new_env)


def execute_lazy_cnr_switch(target, zip_url, from_path, to_path, no_deps, custom_nodes_path):
    import uuid
    import shutil

    # 1. download
    archive_name = f"CNR_temp_{str(uuid.uuid4())}.zip"  # should be unpredictable name - security precaution
    download_path = os.path.join(custom_nodes_path, archive_name)
    download_url(zip_url, custom_nodes_path, archive_name)

    # 2. extract files into <node_id>@<cur_ver>
    extracted = extract_package_as_zip(download_path, from_path)
    os.remove(download_path)

    if extracted is None:
        if len(os.listdir(from_path)) == 0:
            shutil.rmtree(from_path)

        print(f'Empty archive file: {target}')
        return False


    # 3. calculate garbage files (.tracking - extracted)
    tracking_info_file = os.path.join(from_path, '.tracking')
    prev_files = set()
    with open(tracking_info_file, 'r') as f:
        for line in f:
            prev_files.add(line.strip())
    garbage = prev_files.difference(extracted)
    garbage = [os.path.join(custom_nodes_path, x) for x in garbage]

    # 4-1. remove garbage files
    for x in garbage:
        if os.path.isfile(x):
            os.remove(x)

    # 4-2. remove garbage dir if empty
    for x in garbage:
        if os.path.isdir(x):
            if not os.listdir(x):
                os.rmdir(x)

    # 5. rename dir name <node_id>@<prev_ver> ==> <node_id>@<cur_ver>
    print(f"'{from_path}' is moved to '{to_path}'")
    shutil.move(from_path, to_path)

    # 6. create .tracking file
    tracking_info_file = os.path.join(to_path, '.tracking')
    with open(tracking_info_file, "w", encoding='utf-8') as file:
        file.write('\n'.join(list(extracted)))


def execute_migration(moves):
    import shutil
    for x in moves:
        if os.path.exists(x[0]) and not os.path.exists(x[1]):
            shutil.move(x[0], x[1])
            print(f"[ComfyUI-Manager] MIGRATION: '{x[0]}' -> '{x[1]}'")


# Check if script_list_path exists
if os.path.exists(script_list_path):
    print("\n#######################################################################")
    print("[ComfyUI-Manager] Starting dependency installation/(de)activation for the extension\n")

    executed = set()
    # Read each line from the file and convert it to a list using eval
    with open(script_list_path, 'r', encoding="UTF-8", errors="ignore") as file:
        for line in file:
            if line in executed:
                continue

            executed.add(line)

            try:
                script = ast.literal_eval(line)

                if script[1].startswith('#') and script[1] != '#FORCE':
                    if script[1] == "#LAZY-INSTALL-SCRIPT":
                        execute_lazy_install_script(script[0], script[2])

                    elif script[1] == "#LAZY-CNR-SWITCH-SCRIPT":
                        execute_lazy_cnr_switch(script[0], script[2], script[3], script[4], script[5], script[6])
                        execute_lazy_install_script(script[3], script[7])

                    elif script[1] == "#LAZY-MIGRATION":
                        execute_migration(script[2])

                elif os.path.exists(script[0]):
                    if script[1] == "#FORCE":
                        del script[1]
                    else:
                        if 'pip' in script[1:] and 'install' in script[1:] and is_installed(script[-1]):
                            continue

                    print(f"\n## ComfyUI-Manager: EXECUTE => {script[1:]}")
                    print(f"\n## Execute install/(de)activation script for '{script[0]}'")

                    new_env = os.environ.copy()
                    new_env["COMFYUI_PATH"] = comfy_path
                    exit_code = process_wrap(script[1:], script[0], env=new_env)

                    if exit_code != 0:
                        print(f"install/(de)activation script failed: {script[0]}")
                else:
                    print(f"\n## ComfyUI-Manager: CANCELED => {script[1:]}")

            except Exception as e:
                print(f"[ERROR] Failed to execute install/(de)activation script: {line} / {e}")

    # Remove the script_list_path file
    if os.path.exists(script_list_path):
        os.remove(script_list_path)
        
    print("\n[ComfyUI-Manager] Startup script completed.")
    print("#######################################################################\n")

pip_fixer.fix_broken()

del processed_install
del pip_fixer
clear_pip_cache()


def check_windows_event_loop_policy():
    try:
        import configparser
        config_path = os.path.join(os.path.dirname(__file__), "config.ini")
        config = configparser.ConfigParser()
        config.read(config_path)
        default_conf = config['default']

        if 'windows_selector_event_loop_policy' in default_conf and default_conf['windows_selector_event_loop_policy'].lower() == 'true':
            try:
                import asyncio
                import asyncio.windows_events
                asyncio.set_event_loop_policy(asyncio.windows_events.WindowsSelectorEventLoopPolicy())
                print("[ComfyUI-Manager] Windows event loop policy mode enabled")
            except Exception as e:
                print(f"[ComfyUI-Manager] WARN: Windows initialization fail: {e}")
    except Exception:
        pass


if platform.system() == 'Windows':
    check_windows_event_loop_policy()<|MERGE_RESOLUTION|>--- conflicted
+++ resolved
@@ -14,8 +14,9 @@
 sys.path.append(glob_path)
 
 import security_check
-from manager_util import PIPFixer, StrictVersion, get_installed_packages, clear_pip_cache
+import manager_util
 import cm_global
+from datetime import datetime
 
 security_check.security_check()
 
@@ -385,7 +386,7 @@
 # Perform install
 processed_install = set()
 script_list_path = os.path.join(os.path.dirname(os.path.realpath(__file__)), "startup-scripts", "install-scripts.txt")
-pip_fixer = PIPFixer(get_installed_packages())
+pip_fixer = manager_util.PIPFixer(manager_util.get_installed_packages())
 
 
 def is_installed(name):
@@ -404,18 +405,18 @@
         return True
 
     if name in cm_global.pip_downgrade_blacklist:
-        pips = get_installed_packages()
+        pips = manager_util.get_installed_packages()
 
         if match is None:
             if name in pips:
                 return True
         elif match.group(2) in ['<=', '==', '<']:
             if name in pips:
-                if StrictVersion(pips[name]) >= StrictVersion(match.group(3)):
+                if manager_util.StrictVersion(pips[name]) >= manager_util.StrictVersion(match.group(3)):
                     print(f"[ComfyUI-Manager] skip black listed pip installation: '{name}'")
                     return True
 
-    pkg = get_installed_packages().get(name.lower())
+    pkg = manager_util.get_installed_packages().get(name.lower())
     if pkg is None:
         return False  # update if not installed
 
@@ -423,9 +424,9 @@
         return True   # don't update if version is not specified
 
     if match.group(2) in ['>', '>=']:
-        if StrictVersion(pkg) < StrictVersion(match.group(3)):
+        if manager_util.StrictVersion(pkg) < manager_util.StrictVersion(match.group(3)):
             return False
-        elif StrictVersion(pkg) > StrictVersion(match.group(3)):
+        elif manager_util.StrictVersion(pkg) > manager_util.StrictVersion(match.group(3)):
             print(f"[SKIP] Downgrading pip package isn't allowed: {name.lower()} (cur={pkg})")
 
     return True       # prevent downgrade
@@ -456,13 +457,7 @@
                     else:
                         print(prefix, msg, end="")
 
-<<<<<<< HEAD
         print(f"[ComfyUI-Manager] Restore snapshot.")
-=======
-        print("[ComfyUI-Manager] Restore snapshot.")
-        cmd_str = [sys.executable, git_script_path, '--apply-snapshot', restore_snapshot_path]
-
->>>>>>> 7b812dee
         new_env = os.environ.copy()
         new_env["COMFYUI_PATH"] = comfy_path
 
@@ -518,10 +513,10 @@
     # 1. download
     archive_name = f"CNR_temp_{str(uuid.uuid4())}.zip"  # should be unpredictable name - security precaution
     download_path = os.path.join(custom_nodes_path, archive_name)
-    download_url(zip_url, custom_nodes_path, archive_name)
+    manager_util.download_url(zip_url, custom_nodes_path, archive_name)
 
     # 2. extract files into <node_id>@<cur_ver>
-    extracted = extract_package_as_zip(download_path, from_path)
+    extracted = manager_util.extract_package_as_zip(download_path, from_path)
     os.remove(download_path)
 
     if extracted is None:
@@ -631,7 +626,7 @@
 
 del processed_install
 del pip_fixer
-clear_pip_cache()
+manager_util.clear_pip_cache()
 
 
 def check_windows_event_loop_policy():
