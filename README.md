# ComfyUI Manager (Extension)

**ComfyUI-Manager (Extension)** expands the functionality of [manager-core](https://github.com/Comfy-Org/manager-core), allowing users to access the existing ComfyUI-Manager features.

![menu](misc/menu.jpg)


## NOTICE
* V3.0: ComfyUI-Manager (Extension)


## Installation

### Installation[method1] installation via manager-core (Recommended)

Search for ComfyUI-Manager in the custom node installation feature of manager-core and install it.


### Installation[method1] manual (Not Recommended)

To install ComfyUI-Manager in addition to an existing installation of ComfyUI, you can follow the following steps:

1. goto `ComfyUI/custom_nodes` dir in terminal(cmd)
2. `git clone https://github.com/ltdrdata/ComfyUI-Manager.git`
3. Restart ComfyUI


### Installation Precautions
* **DO**: `ComfyUI-Manager` files must be accurately located in the path `ComfyUI/custom_nodes/ComfyUI-Manager`
  * Installing in a compressed file format is not recommended.
* **DON'T**: Decompress directly into the `ComfyUI/custom_nodes` location, resulting in the Manager contents like `__init__.py` being placed directly in that directory.
  * You have to remove all ComfyUI-Manager files from `ComfyUI/custom_nodes`
* **DON'T**: In a form where decompression occurs in a path such as `ComfyUI/custom_nodes/ComfyUI-Manager/ComfyUI-Manager`.
  * You have to move `ComfyUI/custom_nodes/ComfyUI-Manager/ComfyUI-Manager` to `ComfyUI/custom_nodes/ComfyUI-Manager`
* **DON'T**: In a form where decompression occurs in a path such as `ComfyUI/custom_nodes/ComfyUI-Manager-main`.
  * In such cases, `ComfyUI-Manager` may operate, but it won't be recognized within `ComfyUI-Manager`, and updates cannot be performed. It also poses the risk of duplicate installations.
  * You have to rename `ComfyUI/custom_nodes/ComfyUI-Manager-main` to `ComfyUI/custom_nodes/ComfyUI-Manager`



## Colab Notebook
This repository provides Colab notebooks that allow you to install and use ComfyUI, including ComfyUI-Manager. To use ComfyUI, [click on this link](https://colab.research.google.com/github/ltdrdata/ComfyUI-Manager/blob/main/notebooks/comfyui_colab_with_manager.ipynb).
* Support for installing ComfyUI
* Support for basic installation of ComfyUI-Manager
* Support for automatically installing dependencies of custom nodes upon restarting Colab notebooks.


## How To Use

1. Click "Manager" button on main menu

    ![mainmenu](misc/main.jpg)


2. If you click on 'Install Custom Nodes' or 'Install Models', an installer dialog will open.

    ![menu](misc/menu.jpg)

    * There are three DB modes: `DB: Channel (1day cache)`, `DB: Local`, and `DB: Channel (remote)`. 
      * `Channel (1day cache)` utilizes Channel cache information with a validity period of one day to quickly display the list.
        * This information will be updated when there is no cache, when the cache expires, or when external information is retrieved through the Channel (remote).
        * Whenever you start ComfyUI anew, this mode is always set as the **default** mode.
      * `Local` uses information stored locally in ComfyUI-Manager.
        * This information will be updated only when you update ComfyUI-Manager.
        * For custom node developers, they should use this mode when registering their nodes in `custom-node-list.json` and testing them.
      * `Channel (remote)` retrieves information from the remote channel, always displaying the latest list.
      * In cases where retrieval is not possible due to network errors, it will forcibly use local information.

    * The ```Fetch Updates``` menu retrieves update data for custom nodes locally. Actual updates are applied by clicking the ```Update``` button in the ```Install Custom Nodes``` menu.

3. Click 'Install' or 'Try Install' button.

    ![node-install-dialog](misc/custom-nodes.jpg)

    ![model-install-dialog](misc/models.png)

    * Installed: This item is already installed.
    * Install: Clicking this button will install the item.
    * Try Install: This is a custom node of which installation information cannot be confirmed. Click the button to try installing it.

    * If a red background `Channel` indicator appears at the top, it means it is not the default channel. Since the amount of information held is different from the default channel, many custom nodes may not appear in this channel state.
      * Channel settings have a broad impact, affecting not only the node list but also all functions like "Update all."
    * Conflicted Nodes with a yellow background show a list of nodes conflicting with other extensions in the respective extension. This issue needs to be addressed by the developer, and users should be aware that due to these conflicts, some nodes may not function correctly and may need to be installed accordingly.

4. If you set the `Badge:` item in the menu as `Badge: Nickname`, `Badge: Nickname (hide built-in)`, `Badge: #ID Nickname`, `Badge: #ID Nickname (hide built-in)` the information badge will be displayed on the node.
    * When selecting (hide built-in), it hides the 🦊 icon, which signifies built-in nodes.
      * Nodes without any indication on the badge are custom nodes that Manager cannot recognize.
    * `Badge: Nickname` displays the nickname of custom nodes, while `Badge: #ID Nickname` also includes the internal ID of the node.

    ![model-install-dialog](misc/nickname.jpg)


5. Share
  ![menu](misc/main.jpg) ![share](misc/share.jpg) 

  * You can share the workflow by clicking the Share button at the bottom of the main menu or selecting Share Output from the Context Menu of the Image node.
  * Currently, it supports sharing via [https://comfyworkflows.com/](https://comfyworkflows.com/),
    [https://openart.ai](https://openart.ai/workflows/dev), [https://youml.com](https://youml.com) 
    as well as through the Matrix channel.

  ![menu](misc/share-setting.jpg)
  
  * Through the Share settings in the Manager menu, you can configure the behavior of the Share button in the Main menu or Share Ouput button on Context Menu.
    * `None`: hide from Main menu
    * `All`: Show a dialog where the user can select a title for sharing.


## Snapshot-Manager
* When you press `Save snapshot` or use `Update All` on `Manager Menu`, the current installation status snapshot is saved.
  * Snapshot file dir: `ComfyUI-Manager/snapshots`
  * You can rename snapshot file.
* Press the "Restore" button to revert to the installation status of the respective snapshot.
  * However, for custom nodes not managed by Git, snapshot support is incomplete.
* When you press `Restore`, it will take effect on the next ComfyUI startup.
  * The selected snapshot file is saved in `ComfyUI-Manager/startup-scripts/restore-snapshot.json`, and upon restarting ComfyUI, the snapshot is applied and then deleted.

![model-install-dialog](misc/snapshot.jpg)


## cm-cli: command line tools for power user
* A tool is provided that allows you to use the features of ComfyUI-Manager without running ComfyUI.
* For more details, please refer to the [cm-cli documentation](docs/en/cm-cli.md).


## How to register your custom node into ComfyUI-Manager

* Add an entry to `custom-node-list.json` located in the root of ComfyUI-Manager and submit a Pull Request.
* NOTE: Before submitting the PR after making changes, please check `Use local DB` and ensure that the extension list loads without any issues in the `Install custom nodes` dialog. Occasionally, missing or extra commas can lead to JSON syntax errors.
* The remaining JSON will be updated through scripts in the future, so you don't need to worry about it.


## Custom node support guide

* Currently, the system operates by cloning the git repository and sequentially installing the dependencies listed in requirements.txt using pip, followed by invoking the install.py script. In the future, we plan to discuss and determine the specifications for supporting custom nodes.

* Please submit a pull request to update either the custom-node-list.json or model-list.json file.

* The scanner currently provides a detection function for missing nodes, which is capable of detecting nodes described by the following two patterns.

```
NODE_CLASS_MAPPINGS = {
    "ExecutionSwitch": ExecutionSwitch,
    "ExecutionBlocker": ExecutionBlocker,
    ...
}

NODE_CLASS_MAPPINGS.update({
    "UniFormer-SemSegPreprocessor": Uniformer_SemSegPreprocessor,
    "SemSegPreprocessor": Uniformer_SemSegPreprocessor,
})
```
  * Or you can provide manually `node_list.json` file.

* When you write a docstring in the header of the .py file for the Node as follows, it will be used for managing the database in the Manager.
  * Currently, only the `nickname` is being used, but other parts will also be utilized in the future.
  * The `nickname` will be the name displayed on the badge of the node.
  * If there is no `nickname`, it will be truncated to 20 characters from the arbitrarily written title and used.
```
"""
@author: Dr.Lt.Data
@title: Impact Pack
@nickname: Impact Pack
@description: This extension offers various detector nodes and detailer nodes that allow you to configure a workflow that automatically enhances facial details. And provide iterative upscaler.
"""
```


* **Special purpose files** (optional)
  * `node_list.json` - When your custom nodes pattern of NODE_CLASS_MAPPINGS is not conventional, it is used to manually provide a list of nodes for reference. ([example](https://github.com/melMass/comfy_mtb/raw/main/node_list.json))
  * `requirements.txt` - When installing, this pip requirements will be installed automatically 
  * `install.py` - When installing, it is automatically called
  * `uninstall.py` - When uninstalling, it is automatically called
  * `disable.py` - When disabled, it is automatically called
    * When installing a custom node setup `.js` file, it is recommended to write this script for disabling.
  * `enable.py` - When enabled, it is automatically called
  * **All scripts are executed from the root path of the corresponding custom node.**


## Component Sharing
* **Copy & Paste**
  * [Demo Page](https://ltdrdata.github.io/component-demo/)
  * When pasting a component from the clipboard, it supports text in the following JSON format. (text/plain)
    ```
    {
      "kind": "ComfyUI Components",
      "timestamp": <current timestamp>,
      "components": 
        {
          <component name>: <component nodedata>
        }
    }
    ```
  * `<current timestamp>` Ensure that the timestamp is always unique.
    * "components" should have the same structure as the content of the file stored in ComfyUI-Manager/components.
      * `<component name>`: The name should be in the format `<prefix>::<node name>`.
        * `<compnent nodeata>`: In the nodedata of the group node.
          * `<version>`: Only two formats are allowed: `major.minor.patch` or `major.minor`. (e.g. `1.0`, `2.2.1`)
          * `<datetime>`: Saved time
          * `<packname>`: If the packname is not empty, the category becomes packname/workflow, and it is saved in the <packname>.pack file in ComfyUI-Manager/components.
          * `<category>`: If there is neither a category nor a packname, it is saved in the components category.
          ```
              "version":"1.0",
              "datetime": 1705390656516,
              "packname": "mypack",
              "category": "util/pipe",
          ```
* **Drag & Drop**
  * Dragging and dropping a `.pack` or `.json` file will add the corresponding components.
  * Example pack: [Impact.pack](misc/Impact.pack)

* Dragging and dropping or pasting a single component will add a node. However, when adding multiple components, nodes will not be added.


## Support of missing nodes installation

![missing-menu](misc/missing-menu.jpg)

* When you click on the ```Install Missing Custom Nodes``` button in the menu, it displays a list of extension nodes that contain nodes not currently present in the workflow.

![missing-list](misc/missing-list.jpg)


## Additional Feature
* Logging to file feature
  * This feature is enabled by default and can be disabled by setting `file_logging = False` in the `config.ini`.

* Fix node(recreate): When right-clicking on a node and selecting `Fix node (recreate)`, you can recreate the node. The widget's values are reset, while the connections maintain those with the same names.
  * It is used to correct errors in nodes of old workflows created before, which are incompatible with the version changes of custom nodes.

* Double-Click Node Title: You can set the double click behavior of nodes in the ComfyUI-Manager menu.
  * `Copy All Connections`, `Copy Input Connections`: Double-clicking a node copies the connections of the nearest node.
    * This action targets the nearest node within a straight-line distance of 1000 pixels from the center of the node.
    * In the case of `Copy All Connections`, it duplicates existing outputs, but since it does not allow duplicate connections, the existing output connections of the original node are disconnected.
    * This feature copies only the input and output that match the names.
  
  * `Possible Input Connections`: It connects all outputs that match the closest type within the specified range.
    * This connection links to the closest outputs among the nodes located on the left side of the target node.
    
  * `Possible(left) + Copy(right)`: When you Double-Click on the left half of the title, it operates as `Possible Input Connections`, and when you Double-Click on the right half, it operates as `Copy All Connections`.

* Prevent downgrade of specific packages
  * List the package names in the `downgrade_blacklist` section of the `config.ini` file, separating them with commas.
    * e.g
    ```
      downgrade_blacklist = diffusers, kornia
    ```

* Custom pip mapping
  * When you create the `pip_overrides.json` file, it changes the installation of specific pip packages to installations defined by the user.
    * Please refer to the `pip_overrides.json.template` file.
    
* Use `aria2` as downloader
  * [howto](docs/en/use_aria2.md)

* If you add the item `skip_migration_check = True` to `config.ini`, it will not check whether there are nodes that can be migrated at startup.
  * This option can be used if performance issues occur in a Colab+GDrive environment.

<<<<<<< HEAD

=======
>>>>>>> bc4126f5
## Scanner
When you run the `scan.sh` script:

* It updates the `extension-node-map.json`.
  * To do this, it pulls or clones the custom nodes listed in `custom-node-list.json` into `~/.tmp/default`.
  * To skip this step, add the `--skip-update` option.
  * If you want to specify a different path instead of `~/.tmp/default`, run `python scanner.py [path]` directly instead of `scan.sh`.

* It updates the `github-stats.json`.
  * This uses the GitHub API, so set your token with `export GITHUB_TOKEN=your_token_here` to avoid quickly reaching the rate limit and malfunctioning.
  * To skip this step, add the `--skip-update-stat` option.

* The `--skip-all` option applies both `--skip-update` and `--skip-stat-update`.


## Troubleshooting
* If your `git.exe` is installed in a specific location other than system git, please install ComfyUI-Manager and run ComfyUI. Then, specify the path including the file name in `git_exe = ` in the ComfyUI-Manager/config.ini file that is generated.
* If updating ComfyUI-Manager itself fails, please go to the **ComfyUI-Manager** directory and execute the command `git update-ref refs/remotes/origin/main a361cc1 && git fetch --all && git pull`.
 * Alternatively, download the update-fix.py script from [update-fix.py](https://github.com/ltdrdata/ComfyUI-Manager/raw/main/scripts/update-fix.py) and place it in the ComfyUI-Manager directory. Then, run it using your Python command.
   For the portable version, use `..\..\..\python_embeded\python.exe update-fix.py`.
* For cases where nodes like `PreviewTextNode` from `ComfyUI_Custom_Nodes_AlekPet` are only supported as front-end nodes, we currently do not provide missing nodes for them.
* Currently, `vid2vid` is not being updated, causing compatibility issues.
* If you encounter the error message `Overlapped Object has pending operation at deallocation on Comfyui Manager load` under Windows
  * Edit `config.ini` file: add `windows_selector_event_loop_policy = True`
* if `SSL: CERTIFICATE_VERIFY_FAILED` error is occured.
  * Edit `config.ini` file: add `bypass_ssl = True`

## Security policy
  * Edit `config.ini` file: add `security_level = <LEVEL>`
    * `strong`
      * doesn't allow `high` and `middle` level risky feature
    * `normal`
      * doesn't allow `high` level risky feature
      * `middle` level risky feature is available
    * `normal-`
      * doesn't allow `high` level risky feature if `--listen` is specified and not starts with `127.`
      * `middle` level risky feature is available
    * `weak`
      * all feature is available
    
  * `high` level risky features
    * `Install via git url`, `pip install`
    * Installation of custom nodes registered not in the `default channel`.
    * Fix custom nodes
  
  * `middle` level risky features
    * Uninstall/Update
    * Installation of custom nodes registered in the `default channel`.
    * Restore/Remove Snapshot
    * Restart
  
  * `low` level risky features
    * Update ComfyUI


# Disclaimer

* This extension simply provides the convenience of installing custom nodes and does not guarantee their proper functioning.


## Credit
ComfyUI/[ComfyUI](https://github.com/comfyanonymous/ComfyUI) - A powerful and modular stable diffusion GUI.

**And, for all ComfyUI custom node developers**<|MERGE_RESOLUTION|>--- conflicted
+++ resolved
@@ -255,10 +255,7 @@
 * If you add the item `skip_migration_check = True` to `config.ini`, it will not check whether there are nodes that can be migrated at startup.
   * This option can be used if performance issues occur in a Colab+GDrive environment.
 
-<<<<<<< HEAD
-
-=======
->>>>>>> bc4126f5
+
 ## Scanner
 When you run the `scan.sh` script:
 
